--- conflicted
+++ resolved
@@ -44,20 +44,9 @@
 # Public dependencies
 hyle-contract-sdk = { path = "./contract-sdk", features = ["tracing"] }
 staking = { path = "./contracts/staking" }
-<<<<<<< HEAD
 
-anyhow = "1.0.94"
+anyhow = "1.0.95"
 base64 = "0.22.1"
-=======
-bonsai-runner = { path = "./crates/bonsai-runner" }
-config = "0.15.0"
-tracing = "0.1"
-tracing-subscriber = { version = "0.3", features = ["json"] }
-tokio = { version = "1.42.0", features = ["full", "tracing"] }
-anyhow = "1.0.95"
-clap = { version = "4.5.23", features = ["derive"] }
-rand = "0.8.5"
->>>>>>> d9cb62da
 bincode = { version = "2.0.0-rc.3", features = ["serde"] }
 blst = { version = "0.3.13" }
 chrono = { version = "0.4", features = ["serde"] }
@@ -65,15 +54,8 @@
 hex = { version = "0.4.3" }
 reqwest = { version = "0.12", features = ["json"] }
 serde = { version = "1.0", features = ["derive"] }
-<<<<<<< HEAD
 serde_json = { version = "1" }
-serde_with = { version = "3.11.0", features = ["hex"] }
-=======
-serde_json = "1"
 serde_with = { version = "3.12.0", features = ["hex"] }
-ron = "0.8.1"
-axum = { version = "0.7.9", features = ["ws", "macros"] }
->>>>>>> d9cb62da
 sha3 = "0.10.8"
 sqlx = { version = "0.8.2", features = [
     "runtime-tokio",
