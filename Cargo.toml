--- conflicted
+++ resolved
@@ -49,11 +49,8 @@
 axum-test = "16.2.0"
 syn = "2.0.79"
 quote = "1.0.37"
-<<<<<<< HEAD
+bytes = "1.7.2"
 testcontainers-modules = { version = "0.11.2", features = ["postgres"] }
-=======
-bytes = "1.7.2"
->>>>>>> 2c5a66ba
 
 [target.'cfg(target_os="macos")'.dependencies]
 sled = { version = "0.34.7", features = ["compression", "lock_free_delays"] }
