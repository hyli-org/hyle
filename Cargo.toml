[package]
name = "hyle"
version = "0.1.0"
edition = "2021"

[dependencies]
serde = { version = "1.0.209", features = ["derive"] }
tracing = "0.1"
tracing-subscriber = "0.3"
tokio = { version = "1.40.0", features = ["full"] }
anyhow = "1.0.86"
clap = { version = "4.5.16", features = ["derive"] }
rand = "0.8.5"
<<<<<<< HEAD
axum = "0.7.5"
=======
ron = "0.8.1"
serde = { version = "1.0.209", features = ["derive"] }
>>>>>>> 01fe60ed

[profile.release]
lto = "thin"
incremental = true

[profile.profiling]
inherits = "release"
debug = true         # Keep debug info for profiling
strip = "none"<|MERGE_RESOLUTION|>--- conflicted
+++ resolved
@@ -11,12 +11,8 @@
 anyhow = "1.0.86"
 clap = { version = "4.5.16", features = ["derive"] }
 rand = "0.8.5"
-<<<<<<< HEAD
+ron = "0.8.1"
 axum = "0.7.5"
-=======
-ron = "0.8.1"
-serde = { version = "1.0.209", features = ["derive"] }
->>>>>>> 01fe60ed
 
 [profile.release]
 lto = "thin"
