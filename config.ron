Config(
    peers: [
        "127.0.0.1:1234",
    ],
<<<<<<< HEAD
    storage: Storage(
      interval: 10
    )
=======
    rest: "127.0.0.1:4321"
>>>>>>> 50ffd5c7
)<|MERGE_RESOLUTION|>--- conflicted
+++ resolved
@@ -2,11 +2,8 @@
     peers: [
         "127.0.0.1:1234",
     ],
-<<<<<<< HEAD
     storage: Storage(
       interval: 10
-    )
-=======
+    ),
     rest: "127.0.0.1:4321"
->>>>>>> 50ffd5c7
 )