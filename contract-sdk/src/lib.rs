--- conflicted
+++ resolved
@@ -261,18 +261,13 @@
         write!(f, "{}", &self.0)
     }
 }
-<<<<<<< HEAD
+impl Display for Verifier {
+    fn fmt(&self, f: &mut alloc::fmt::Formatter<'_>) -> alloc::fmt::Result {
+        write!(f, "{}", &self.0)
+    }
+}
 impl From<usize> for BlobIndex {
     fn from(i: usize) -> Self {
-=======
-impl Display for Verifier {
-    fn fmt(&self, f: &mut alloc::fmt::Formatter<'_>) -> alloc::fmt::Result {
-        write!(f, "{}", &self.0)
-    }
-}
-impl From<u32> for BlobIndex {
-    fn from(i: u32) -> Self {
->>>>>>> ab7d29db
         BlobIndex(i)
     }
 }
