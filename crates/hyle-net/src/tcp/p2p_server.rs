--- conflicted
+++ resolved
@@ -393,7 +393,6 @@
         Ok(())
     }
 
-<<<<<<< HEAD
     pub async fn broadcast(
         &mut self,
         msg: Msg,
@@ -403,23 +402,12 @@
             .peers
             .iter()
             .filter(|p| p.0 .1 == canal)
-            .map(|((pubkey, _), addr)| (addr.socket_addr.clone(), pubkey.clone()))
-=======
-    pub async fn broadcast(&mut self, msg: Msg) -> HashMap<ValidatorPublicKey, anyhow::Error> {
-        let peer_addr_to_pubkey: HashMap<String, ValidatorPublicKey> = self
-            .peers
-            .iter()
             .map(|p| (p.1.socket_addr.clone(), p.0.clone()))
->>>>>>> 489b5bae
             .collect();
 
         let res = self
             .tcp_server
-<<<<<<< HEAD
-            .send_batched(
-=======
             .send_parallel(
->>>>>>> 489b5bae
                 peer_addr_to_pubkey.keys().cloned().collect(),
                 P2PTcpMessage::Data(msg),
             )
@@ -441,22 +429,13 @@
         let peer_addr_to_pubkey: HashMap<String, ValidatorPublicKey> = self
             .peers
             .iter()
-<<<<<<< HEAD
             .filter(|((_pubkey, _canal), _addr)| _canal == &canal && only_for.contains(_pubkey))
-            .map(|((pubkey, _), addr)| (addr.socket_addr.clone(), pubkey.clone()))
-=======
-            .filter(|(p, _)| only_for.contains(p))
             .map(|p| (p.1.socket_addr.clone(), p.0.clone()))
->>>>>>> 489b5bae
             .collect();
 
         let res = self
             .tcp_server
-<<<<<<< HEAD
-            .send_batched(
-=======
             .send_parallel(
->>>>>>> 489b5bae
                 peer_addr_to_pubkey.keys().cloned().collect(),
                 P2PTcpMessage::Data(msg),
             )
