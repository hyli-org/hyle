--- conflicted
+++ resolved
@@ -132,11 +132,7 @@
             })
         }))
     }
-<<<<<<< HEAD
-    pub async fn send_batched(
-=======
     pub async fn send_parallel(
->>>>>>> 489b5bae
         &mut self,
         socket_addrs: Vec<String>,
         msg: Res,
