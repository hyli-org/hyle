use anyhow::{Context, Result};
use clap::{command, Args, Parser, Subcommand};
use config::{Config, ConfigError, Environment, File};
use hyle::{
    mempool::MempoolNetMessage,
    model::{
        BlobTransaction, ProofTransaction, RegisterContractTransaction, Transaction,
        TransactionData,
    },
<<<<<<< HEAD
    p2p::{
        network::{MempoolNetMessage, NetMessage, Signed},
        stream::send_net_message,
    },
=======
    p2p::{network::NetMessage, stream::send_net_message},
>>>>>>> c62892dd
    utils::conf::{self, SharedConf},
};
use serde::de::Deserialize;
use tokio::net::TcpStream;
use tracing::info;

fn load<'de, T: Deserialize<'de>>(file: String) -> Result<T, ConfigError> {
    let s = Config::builder()
        .add_source(File::with_name(file.as_str()))
        .add_source(Environment::with_prefix("hyle"))
        .build()?;

    s.try_deserialize::<T>()
}

fn wrap_net_message(tx: Transaction) -> NetMessage {
    NetMessage::MempoolMessage(Signed {
        msg: MempoolNetMessage::NewTx(tx),
        signature: Default::default(),
        replica_id: Default::default(),
    })
}

fn wrap_tx(tx: TransactionData) -> Transaction {
    Transaction::wrap(tx)
}

fn load_blob(file: String) -> Result<Transaction> {
    let blob = load::<BlobTransaction>(file).context("loading blob tx from file")?;
    Ok(wrap_tx(TransactionData::Blob(blob)))
}
fn load_proof(file: String) -> Result<Transaction> {
    let blob = load::<ProofTransaction>(file).context("loading blob tx from file")?;
    Ok(wrap_tx(TransactionData::Proof(blob)))
}
fn load_contract(file: String) -> Result<Transaction> {
    let blob = load::<RegisterContractTransaction>(file).context("loading blob tx from file")?;
    Ok(wrap_tx(TransactionData::RegisterContract(blob)))
}

fn handle_send(send: SendArgs) -> Result<NetMessage> {
    let tx = match send.command {
        SendCommands::Blob { file } => load_blob(file)?,
        SendCommands::B { file } => load_blob(file)?,
        SendCommands::Proof { file } => load_proof(file)?,
        SendCommands::P { file } => load_proof(file)?,
        SendCommands::Contract { file } => load_contract(file)?,
        SendCommands::C { file } => load_contract(file)?,
    };
    info!("Sending tx {:?}", tx);
    Ok(wrap_net_message(tx))
}

fn handle_cli(cli: Cli) -> Result<NetMessage> {
    match cli.command {
        Commands::Send(s) => handle_send(s),
        Commands::S(s) => handle_send(s),
    }
}

async fn client(config: SharedConf, cli: Cli) -> Result<()> {
    let res = handle_cli(cli)?;

    let mut socket = TcpStream::connect(config.addr())
        .await
        .context("connecting to server")?;

    send_net_message(&mut socket, res).await?;

    info!("Done");
    Ok(())
}

/// A cli to interact with hyle node
#[derive(Debug, Parser)] // requires `derive` feature
#[command(name = "hyle")]
#[command(about = "A CLI to interact with hyle node", long_about = None)]
struct Cli {
    #[command(subcommand)]
    command: Commands,

    #[arg(long, default_value = "master.ron")]
    config_file: String,
}

#[derive(Debug, Subcommand)]
enum Commands {
    /// Send transactions to node
    Send(SendArgs),
    /// Send transactions to node
    S(SendArgs),
}

#[derive(Debug, Args)]
#[command(args_conflicts_with_subcommands = true)]
#[command(flatten_help = false)]
struct SendArgs {
    #[command(subcommand)]
    command: SendCommands,
}

#[derive(Debug, Subcommand)]
enum SendCommands {
    /// Send blob transaction
    Blob { file: String },
    /// Send blob transaction
    B { file: String },
    /// Send proof transaction
    Proof { file: String },
    /// Send proof transaction
    P { file: String },
    /// Register contract
    Contract { file: String },
    /// Register contract
    C { file: String },
}

#[tokio::main]
async fn main() -> Result<()> {
    let cli = Cli::parse();

    // install global collector configured based on RUST_LOG env var.
    tracing_subscriber::fmt::init();

    let config = conf::Conf::new_shared(cli.config_file.clone())?;

    client(config, cli).await
}<|MERGE_RESOLUTION|>--- conflicted
+++ resolved
@@ -7,14 +7,10 @@
         BlobTransaction, ProofTransaction, RegisterContractTransaction, Transaction,
         TransactionData,
     },
-<<<<<<< HEAD
     p2p::{
-        network::{MempoolNetMessage, NetMessage, Signed},
+        network::{NetMessage, Signed},
         stream::send_net_message,
     },
-=======
-    p2p::{network::NetMessage, stream::send_net_message},
->>>>>>> c62892dd
     utils::conf::{self, SharedConf},
 };
 use serde::de::Deserialize;
