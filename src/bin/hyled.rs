use std::{fs::File, io::Read};

use anyhow::Result;
use clap::{command, Parser, Subcommand};
use hyle::{
    model::{
<<<<<<< HEAD
        Blob, BlobReference, BlobTransaction, Blobs, ContractName, ProofTransaction,
=======
        Blob, BlobData, BlobReference, BlobTransaction, ContractName, ProofData, ProofTransaction,
>>>>>>> 540d496a
        RegisterContractTransaction,
    },
    rest::client::ApiHttpClient,
};
use hyle_contract_sdk::{BlobData, BlobIndex, Identity, StateDigest, TxHash};
use reqwest::{Client, Url};

pub fn load_encoded_receipt_from_file(path: &str) -> Vec<u8> {
    let mut file = File::open(path).expect("Failed to open proof file");
    let mut encoded_receipt = Vec::new();
    file.read_to_end(&mut encoded_receipt)
        .expect("Failed to read file content");
    encoded_receipt
}

async fn send_proof(
    client: &ApiHttpClient,
    blob_tx_hash: TxHash,
    blob_index: BlobIndex,
    contract_name: ContractName,
    proof_file: String,
) -> Result<()> {
    let proof = load_encoded_receipt_from_file(proof_file.as_str());
    let res = client
        .send_tx_proof(&ProofTransaction {
            blobs_references: vec![BlobReference {
                contract_name,
                blob_tx_hash,
                blob_index,
            }],
            proof: ProofData::Bytes(proof),
        })
        .await?;
    assert!(res.status().is_success());

    println!("Proof sent successfully");
    println!("Response: {}", res.text().await?);

    Ok(())
}

async fn send_blob(
    client: &ApiHttpClient,
    identity: Identity,
    contract_name: ContractName,
    blob_data: String,
    payer: Payer,
) -> Result<()> {
    let data = BlobData(hex::decode(blob_data).expect("Data decoding failed"));
    let fee_blob = hyfi::model::ContractFunction::PayFees {
        from: payer.account.clone(),
        amount: 10,
    };
    println!("Fees will be paid by {}", payer.account);
    let res = client
        .send_tx_blob(&BlobTransaction {
            fees: Blobs {
                identity: payer.account.clone().into(),
                blobs: vec![
                    Blob {
                        contract_name: "hyfi".into(),
                        data: fee_blob.encode()?,
                    },
                    Blob {
                        contract_name: "hydentity".into(),
                        data: hydentity::model::ContractFunction::CheckPassword {
                            account: payer.account,
                            password: payer.password,
                        }
                        .encode()?,
                    },
                ],
            },
            blobs: Blobs {
                identity,
                blobs: vec![Blob {
                    contract_name,
                    data,
                }],
            },
        })
        .await?;

    assert!(res.status().is_success());

    println!("Blob sent successfully");
    println!("Response: {}", res.text().await?);

    Ok(())
}

async fn register_contracts(
    client: &ApiHttpClient,
    owner: String,
    verifier: String,
    program_hex_id: String,
    state_hex_digest: String,
    contract_name: ContractName,
) -> Result<()> {
    let program_id = hex::decode(program_hex_id).expect("Image id decoding failed");
    let state_digest =
        StateDigest(hex::decode(state_hex_digest).expect("State digest decoding failed"));
    let res = client
        .send_tx_register_contract(&RegisterContractTransaction {
            owner,
            verifier,
            program_id,
            state_digest,
            contract_name,
        })
        .await?;

    assert!(res.status().is_success());

    println!("Contract registered");
    println!("Response: {}", res.text().await?);

    Ok(())
}

/// A cli to interact with hyle node
#[derive(Debug, Parser)] // requires `derive` feature
#[command(name = "hyled")]
#[command(about = "A CLI to interact with hyle", long_about = None)]
struct Args {
    #[command(subcommand)]
    command: SendCommands,

    #[arg(long, default_value = "localhost")]
    pub host: String,

    #[arg(long, default_value = "4321")]
    pub port: u32,

    // For hydentity contract
    #[arg(long, default_value = "test")]
    pub payer: String,
    #[arg(long, default_value = "1234")]
    pub payer_password: String,
}

#[derive(Debug, Subcommand)]
enum SendCommands {
    /// Send blob transaction
    #[command(alias = "b")]
    Blob {
        identity: String,
        contract_name: String,
        data: String,
    },
    /// Send proof transaction
    #[command(alias = "p")]
    Proof {
        tx_hash: String,
        blob_index: u32,
        contract_name: String,
        proof_file: String,
    },
    /// Register contract
    #[command(alias = "c")]
    Contract {
        owner: String,
        verifier: String,
        program_id: String,
        contract_name: String,
        state_digest: String,
    },
    Auto,
}

struct Payer {
    account: String,
    password: String,
}

async fn handle_args(args: Args) -> Result<()> {
    let url = format!("http://{}:{}", args.host, args.port);

    let client = ApiHttpClient {
        url: Url::parse(url.as_str()).unwrap(),
        reqwest_client: Client::new(),
    };

    let payer = Payer {
        account: args.payer,
        password: args.payer_password,
    };

    match args.command {
        SendCommands::Blob {
            identity,
            contract_name,
            data,
        } => send_blob(&client, identity.into(), contract_name.into(), data, payer).await,
        SendCommands::Proof {
            tx_hash,
            blob_index,
            contract_name,
            proof_file,
        } => {
            send_proof(
                &client,
                tx_hash.into(),
                blob_index.into(),
                contract_name.into(),
                proof_file,
            )
            .await
        }

        SendCommands::Contract {
            verifier,
            owner,
            program_id,
            contract_name,
            state_digest,
        } => {
            register_contracts(
                &client,
                owner,
                verifier,
                program_id,
                state_digest,
                contract_name.into(),
            )
            .await
        }
        SendCommands::Auto => {
            let _ = client
                .run_scenario_api_test()
                .await
                .map_err(|e| anyhow::anyhow!("Failed to run scenario test {}", e))?;
            Ok(())
        }
    }
}

#[tokio::main]
async fn main() {
    let args = Args::parse();

    tracing_subscriber::fmt::init();

    match handle_args(args).await {
        Ok(_) => println!("Success"),
        Err(e) => eprintln!("Error: {:?}", e),
    }
}<|MERGE_RESOLUTION|>--- conflicted
+++ resolved
@@ -4,11 +4,7 @@
 use clap::{command, Parser, Subcommand};
 use hyle::{
     model::{
-<<<<<<< HEAD
-        Blob, BlobReference, BlobTransaction, Blobs, ContractName, ProofTransaction,
-=======
-        Blob, BlobData, BlobReference, BlobTransaction, ContractName, ProofData, ProofTransaction,
->>>>>>> 540d496a
+        Blob, BlobReference, BlobTransaction, Blobs, ContractName, ProofData, ProofTransaction,
         RegisterContractTransaction,
     },
     rest::client::ApiHttpClient,
