use anyhow::{Context, Result};
use axum_otel_metrics::HttpMetricsLayerBuilder;
use clap::Parser;
use hyle::{
    bus::SharedMessageBus,
    consensus::Consensus,
    history::History,
    mempool::Mempool,
    model::RunContext,
    node_state::NodeState,
    p2p::P2P,
    rest::{RestApi, RestApiRunContext},
    tools::mock_workflow::MockWorkflowHandler,
    utils::{
        conf::{self},
        crypto::BlstCrypto,
        modules::{Module, ModulesHandler},
    },
};
use std::{path::Path, sync::Arc};
use tracing::{debug, error, info, level_filters::LevelFilter};
use tracing_subscriber::{prelude::*, EnvFilter};

<<<<<<< HEAD
fn start_consensus(
    bus: SharedMessageBus,
    config: SharedConf,
    crypto: BlstCrypto,
    data_directory: &Path,
) {
    let data_directory = data_directory.to_path_buf();
    let _ = tokio::task::Builder::new()
        .name("Consensus")
        .spawn(async move {
            Consensus::load_from_disk(&data_directory)
                .unwrap_or_else(|_| {
                    warn!("Failed to load consensus state from disk, using a default one");
                    Consensus::default()
                })
                .start(bus, config, crypto)
                .await
        });
}

fn start_history(mut history: History, bus: SharedMessageBus, config: SharedConf) {
    let _ = tokio::task::Builder::new()
        .name("History")
        .spawn(async move {
            history.start(config, bus).await;
        });
}

fn start_node_state(bus: SharedMessageBus, config: SharedConf) {
    let _ = tokio::task::Builder::new()
        .name("NodeState")
        .spawn(async move {
            let mut node_state = NodeState::new(bus);
            node_state.start(config).await
        });
}

fn start_mempool(bus: SharedMessageBus, config: SharedConf, crypto: BlstCrypto) {
    let _ = tokio::task::Builder::new()
        .name("Mempool")
        .spawn(async move {
            let mut mempool = Mempool::new(bus, config, crypto);
            mempool.start().await
        });
}

fn start_p2p(bus: SharedMessageBus, config: SharedConf, crypto: BlstCrypto) {
    let _ = tokio::task::Builder::new().name("p2p").spawn(async move {
        if let Err(e) = p2p::p2p_server(config, bus, crypto).await {
            error!("RPC server failed: {:?}", e);
        }
    });
}

fn start_mock_workflow(bus: SharedMessageBus) {
    let _ = tokio::task::Builder::new()
        .name("MockWorkflow")
        .spawn(async move {
            let mut mock_workflow = hyle::tools::mock_workflow::MockWorkflowHandler::new(bus);
            mock_workflow.start().await;
        });
}

=======
>>>>>>> 6ccbb98c
#[derive(Parser, Debug)]
#[command(version, about, long_about = None)]
pub struct Args {
    #[arg(short, long, action = clap::ArgAction::SetTrue)]
    pub client: Option<bool>,

    #[arg(long, default_value =  None)]
    pub data_directory: Option<String>,

    #[arg(long, default_value = "master.ron")]
    pub config_file: String,
}

/// Setup tracing - stdout and tokio-console subscriber
/// stdout defaults to INFO & sled to INFO even if RUST_LOG is set to e.g. debug (unless it contains "sled")
fn setup_tracing() -> Result<()> {
    let mut filter = EnvFilter::builder()
        .with_default_directive(LevelFilter::INFO.into())
        .from_env()?;

    if let Ok(var) = std::env::var("RUST_LOG") {
        if !var.contains("sled") {
            filter = filter.add_directive("sled=info".parse()?);
        }
        if !var.contains("tower_http") {
            // API request/response debug tracing
            filter = filter.add_directive("tower_http::trace=debug".parse()?);
        }
    }

    tracing_subscriber::registry()
        .with(tracing_subscriber::fmt::layer().with_filter(filter))
        .with(console_subscriber::spawn())
        .init();

    Ok(())
}

#[tokio::main]
async fn main() -> Result<()> {
    setup_tracing()?;

    let args = Args::parse();
    let config = conf::Conf::new_shared(args.config_file).context("reading config file")?;
    info!("Starting node with config: {:?}", &config);

    debug!("server mode");

    // Init global metrics meter we expose as an endpoint
    let metrics_layer = HttpMetricsLayerBuilder::new()
        .with_service_name(config.id.to_string().clone())
        .build();

    let bus = SharedMessageBus::new();
    let crypto = Arc::new(BlstCrypto::new(config.id.clone())); // TODO load sk from disk instead of random

    let data_directory = Path::new(
        args.data_directory
            .as_deref()
            .unwrap_or(config.data_directory.as_deref().unwrap_or("data")),
    );

    std::fs::create_dir_all(data_directory).context("creating data directory")?;

    let data_directory = data_directory.to_path_buf();

    let ctx = Arc::new(RunContext {
        bus,
        config,
        crypto,
        data_directory,
    });

    let history = History::build(&ctx)?;

    let rest_api_ctx = RestApiRunContext {
        ctx: ctx.clone(),
        metrics_layer,
        history: history.share(),
    };

<<<<<<< HEAD
    start_node_state(bus.new_handle(), Arc::clone(&config));
    start_consensus(
        bus.new_handle(),
        Arc::clone(&config),
        crypto.clone(),
        data_directory,
    );
    start_p2p(bus.new_handle(), Arc::clone(&config), crypto);
=======
    let mut handler = ModulesHandler::default();
    handler.build_module::<Mempool>(ctx.clone())?;
    handler.build_module::<NodeState>(ctx.clone())?;
    handler.build_module::<Consensus>(ctx.clone())?;
    handler.build_module::<P2P>(ctx.clone())?;
    handler.build_module::<MockWorkflowHandler>(ctx.clone())?;
    handler.build_module::<RestApi>(rest_api_ctx)?;
>>>>>>> 6ccbb98c

    handler.add_module(history, ctx.clone())?;

    if let Err(e) = handler.start_modules().await {
        error!("Error in module handler: {}", e)
    }

    Ok(())
}<|MERGE_RESOLUTION|>--- conflicted
+++ resolved
@@ -21,72 +21,6 @@
 use tracing::{debug, error, info, level_filters::LevelFilter};
 use tracing_subscriber::{prelude::*, EnvFilter};
 
-<<<<<<< HEAD
-fn start_consensus(
-    bus: SharedMessageBus,
-    config: SharedConf,
-    crypto: BlstCrypto,
-    data_directory: &Path,
-) {
-    let data_directory = data_directory.to_path_buf();
-    let _ = tokio::task::Builder::new()
-        .name("Consensus")
-        .spawn(async move {
-            Consensus::load_from_disk(&data_directory)
-                .unwrap_or_else(|_| {
-                    warn!("Failed to load consensus state from disk, using a default one");
-                    Consensus::default()
-                })
-                .start(bus, config, crypto)
-                .await
-        });
-}
-
-fn start_history(mut history: History, bus: SharedMessageBus, config: SharedConf) {
-    let _ = tokio::task::Builder::new()
-        .name("History")
-        .spawn(async move {
-            history.start(config, bus).await;
-        });
-}
-
-fn start_node_state(bus: SharedMessageBus, config: SharedConf) {
-    let _ = tokio::task::Builder::new()
-        .name("NodeState")
-        .spawn(async move {
-            let mut node_state = NodeState::new(bus);
-            node_state.start(config).await
-        });
-}
-
-fn start_mempool(bus: SharedMessageBus, config: SharedConf, crypto: BlstCrypto) {
-    let _ = tokio::task::Builder::new()
-        .name("Mempool")
-        .spawn(async move {
-            let mut mempool = Mempool::new(bus, config, crypto);
-            mempool.start().await
-        });
-}
-
-fn start_p2p(bus: SharedMessageBus, config: SharedConf, crypto: BlstCrypto) {
-    let _ = tokio::task::Builder::new().name("p2p").spawn(async move {
-        if let Err(e) = p2p::p2p_server(config, bus, crypto).await {
-            error!("RPC server failed: {:?}", e);
-        }
-    });
-}
-
-fn start_mock_workflow(bus: SharedMessageBus) {
-    let _ = tokio::task::Builder::new()
-        .name("MockWorkflow")
-        .spawn(async move {
-            let mut mock_workflow = hyle::tools::mock_workflow::MockWorkflowHandler::new(bus);
-            mock_workflow.start().await;
-        });
-}
-
-=======
->>>>>>> 6ccbb98c
 #[derive(Parser, Debug)]
 #[command(version, about, long_about = None)]
 pub struct Args {
@@ -168,16 +102,6 @@
         history: history.share(),
     };
 
-<<<<<<< HEAD
-    start_node_state(bus.new_handle(), Arc::clone(&config));
-    start_consensus(
-        bus.new_handle(),
-        Arc::clone(&config),
-        crypto.clone(),
-        data_directory,
-    );
-    start_p2p(bus.new_handle(), Arc::clone(&config), crypto);
-=======
     let mut handler = ModulesHandler::default();
     handler.build_module::<Mempool>(ctx.clone())?;
     handler.build_module::<NodeState>(ctx.clone())?;
@@ -185,7 +109,6 @@
     handler.build_module::<P2P>(ctx.clone())?;
     handler.build_module::<MockWorkflowHandler>(ctx.clone())?;
     handler.build_module::<RestApi>(rest_api_ctx)?;
->>>>>>> 6ccbb98c
 
     handler.add_module(history, ctx.clone())?;
 
