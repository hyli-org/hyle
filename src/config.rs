--- conflicted
+++ resolved
@@ -10,11 +10,8 @@
 #[derive(Serialize, Deserialize, Debug)]
 pub struct Config {
     peers: Vec<String>,
-<<<<<<< HEAD
     pub storage: Storage,
-=======
     rest: String,
->>>>>>> 50ffd5c7
 }
 
 impl Config {
