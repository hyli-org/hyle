--- conflicted
+++ resolved
@@ -15,22 +15,15 @@
 use tracing::{debug, error, info, warn};
 
 use crate::{
-<<<<<<< HEAD
-    bus::{bus_client, command_response::Query, BusMessage, SharedMessageBus},
-    genesis::GenesisEvent,
-    handle_messages,
-    mempool::{Cut, MempoolEvent},
-    model::{BlockHeight, Hashable, ValidatorPublicKey},
-=======
     bus::{
         bus_client,
         command_response::{CmdRespClient, Query},
         BusMessage, SharedMessageBus,
     },
+    genesis::GenesisEvent,
     handle_messages,
     mempool::{Cut, QueryNewCut},
-    model::{BlockHeight, Hashable, Transaction, TransactionData, ValidatorPublicKey},
->>>>>>> d9fb4d0a
+    model::{BlockHeight, Hashable, ValidatorPublicKey},
     p2p::{
         network::{OutboundMessage, PeerEvent, Signed, SignedByValidator},
         P2PCommand,
@@ -96,11 +89,7 @@
     sender(P2PCommand),
     sender(Query<QueryNewCut, Cut>),
     receiver(ConsensusCommand),
-<<<<<<< HEAD
-    receiver(MempoolEvent),
     receiver(GenesisEvent),
-=======
->>>>>>> d9fb4d0a
     receiver(SignedByValidator<ConsensusNetMessage>),
     receiver(PeerEvent),
     receiver(Query<QueryConsensusInfo, ConsensusInfo>),
@@ -413,17 +402,10 @@
                     );
                     sleep(Duration::from_millis(interval)).await;
 
-<<<<<<< HEAD
-                _ = command_sender
-                    .send(ConsensusCommand::StartNewSlot)
-                    .log_error("Cannot send StartNewSlot message over channel");
-            });
-=======
                     _ = command_sender
                         .send(ConsensusCommand::StartNewSlot)
                         .log_error("Cannot send StartNewSlot message over channel");
                 })?;
->>>>>>> d9fb4d0a
             Ok(())
         }
         #[cfg(test)]
@@ -1251,63 +1233,6 @@
         Ok(())
     }
 
-<<<<<<< HEAD
-    async fn handle_mempool_event(&mut self, msg: MempoolEvent) -> Result<()> {
-        match msg {
-            MempoolEvent::CommitBlock(..) => Ok(()),
-            MempoolEvent::NewCut(cut) => {
-                if let Some(ref last_cut) = self.pending_cut {
-                    if last_cut == &cut || cut.is_empty() {
-                        return Ok(());
-                    }
-                }
-                if let Some(ref last) = self.last_cut {
-                    for (validator, tip) in cut.iter() {
-                        if let Some((_, last_tip)) = last.iter().find(|(v, _)| v == validator) {
-                            if last_tip >= tip {
-                                bail!("Tip of last Cut for {validator} was {last_tip} but new Cut says it is {tip}");
-                            }
-                        }
-                    }
-                }
-                debug!("✂️ Received a new Cut ({:?})", cut);
-                self.last_cut = self.pending_cut.replace(cut);
-                Ok(())
-            }
-        }
-=======
-    /// Setup the state of the node at startup.
-    fn setup_initial_state(&mut self) -> Result<()> {
-        if self
-            .config
-            .consensus
-            .genesis_stakers
-            .contains_key(&self.config.id)
-        {
-            if matches!(self.bft_round_state.state_tag, StateTag::Genesis) {
-                if self.config.id == self.config.consensus.genesis_leader {
-                    info!(
-                        "👑 Setting ourselves {}({}) as leader for genesis",
-                        &self.config.id,
-                        self.crypto.validator_pubkey()
-                    );
-                    self.store.bft_round_state.consensus_proposal.round_leader =
-                        self.crypto.validator_pubkey().clone();
-                }
-                // We will start from the genesis block.
-                self.store.bft_round_state.genesis.peer_pubkey.insert(
-                    self.config.id.clone(),
-                    self.crypto.validator_pubkey().clone(),
-                );
-            }
-        } else {
-            self.bft_round_state.state_tag = StateTag::Joining;
-        }
-
-        Ok(())
->>>>>>> d9fb4d0a
-    }
-
     fn start_master(&mut self, config: SharedConf) -> Result<()> {
         let interval = config.consensus.slot_duration;
 
@@ -1321,20 +1246,11 @@
                 .spawn(async move {
                     loop {
                         sleep(Duration::from_millis(interval)).await;
-
-<<<<<<< HEAD
-                    _ = command_sender
-                        .send(ConsensusCommand::SingleNodeBlockGeneration)
-                        .log_error("Cannot send SingleNodeBlockGeneration message over channel");
-                }
-            });
-=======
                         _ = command_sender
                             .send(ConsensusCommand::SingleNodeBlockGeneration)
                             .log_error("Cannot send message over channel");
                     }
                 })?;
->>>>>>> d9fb4d0a
         }
 
         Ok(())
@@ -1452,6 +1368,7 @@
 
     use super::*;
     use crate::{
+        bus::SharedMessageBus,
         p2p::network::NetMessage,
         utils::{conf::Conf, crypto},
     };
