use anyhow::{Context, Result};
use bincode::{Decode, Encode};
use serde::{Deserialize, Serialize};
use std::{
    collections::{HashMap, HashSet},
    default::Default,
    fs,
    time::Duration,
};
use tokio::{sync::broadcast::Sender, time::sleep};
use tracing::info;

use crate::{
    bus::{command_response::CmdRespClient, SharedMessageBus},
    handle_messages,
    mempool::{MempoolCommand, MempoolResponse},
    model::{get_current_timestamp, Block, Hashable, Transaction},
    p2p::network::{OutboundMessage, ReplicaRegistryNetMessage, Signed},
    replica_registry::ReplicaRegistry,
    utils::{conf::SharedConf, logger::LogMe},
};

#[derive(Debug, Serialize, Deserialize, Clone, Encode, Decode)]
pub enum ConsensusNetMessage {
    Prepare(ConsensusProposal),
    PrepareVote(bool), // FIXME: set correct type
    Confirm(u64),      // FIXME: set correct type (*Prepare* Quorum Certificate)
    ConfirmAck,
    Commit(u64), // FIXME: set correct type (*Commit* Quorum Certificate)
}

#[derive(Debug, Clone, Deserialize, Serialize)]
pub enum ConsensusCommand {
    SaveOnDisk,
    GenerateNewBlock,
}

#[derive(Debug, Clone, Deserialize, Serialize)]
pub enum ConsensusEvent {
    CommitBlock { batch_id: String, block: Block },
}

// TODO: move struct to model.rs ?
#[derive(Serialize, Deserialize, Encode, Decode, Default)]
pub struct BFTRoundState {
    is_leader: bool,
    f: u64,
    slot: u64,
    view: u64,
    prepare_quorum_certificate: u64,
    prep_votes: HashMap<u64, bool>, // FIXME: set correct type (here it's replica_peer_id:vote)
    commit_quorum_certificate: HashMap<u64, u64>, // FIXME: set correct type (here it's slot:quorum certificate)
    confirm_ack: HashSet<u64>, // FIXME: set correct type (here it's replica_peer_id)
    block: Option<Block>,      // FIXME: Block ou cut ?
}

impl BFTRoundState {
    fn finish_round(&mut self) {
        self.slot += 1;
        self.view = 0;
        self.prep_votes = HashMap::default();
        self.confirm_ack = HashSet::default();
    }
}

// TODO: move struct to model.rs ?
#[derive(Debug, Clone, Serialize, Deserialize, Encode, Decode)]
pub struct ConsensusProposal {
    pub slot: u64,
    pub view: u64,
    pub previous_commit_quorum_certificate: u64, // FIXME. Set correct type
    pub block: Block,                            // FIXME: Block ou cut ?
}

#[derive(Serialize, Deserialize, Encode, Decode)]
pub struct Consensus {
    replicas: ReplicaRegistry,
    bft_round_state: BFTRoundState,
    blocks: Vec<Block>,
    batch_id: u64,
    // Accumulated batches from mempool
    tx_batches: HashMap<String, Vec<Transaction>>,
    // Current proposed block
    current_block_batches: Vec<String>,
    // Once a block commits, we store it there (or not ?)
    // committed_block_batches: HashMap<String, HashMap<String, Vec<Transaction>>>,
}

impl Consensus {
    fn add_block(&mut self, block: Block) {
        self.blocks.push(block);
    }

    fn new_block(&mut self) -> Block {
        let last_block = self.blocks.last().unwrap();

        let mut all_txs = vec![];

        // prepare accumulated txs to feed the block
        // a previous batch can be there because of a previous block that failed to commit
        for (batch_id, txs) in self.tx_batches.iter() {
            all_txs.extend(txs.clone());
            self.current_block_batches.push(batch_id.clone());
        }

        // Start Consensus with following block
        let block = Block {
            parent_hash: last_block.hash(),
            height: last_block.height + 1,
            timestamp: get_current_timestamp(),
            txs: all_txs,
        };

        // Waiting for commit... TODO split this task

        // Commit block/if commit fails,
        // block won't be added, next block will try to add the txs
        self.add_block(block.clone());

        // Once commited we clean the state for the next block
        for cbb in self.current_block_batches.iter() {
            self.tx_batches.remove(cbb);
        }
        _ = self.current_block_batches.drain(0..);

        info!("New block {}", block.height);
        block
    }

    pub fn save_on_disk(&self) -> Result<()> {
        let mut writer = fs::File::create("data.bin").log_error("Create Ctx file")?;
        bincode::encode_into_std_write(self, &mut writer, bincode::config::standard())
            .log_error("Serializing Ctx chain")?;
        info!("Saved blockchain on disk with {} blocks", self.blocks.len());

        Ok(())
    }

    pub fn load_from_disk() -> Result<Self> {
        let mut reader = fs::File::open("data.bin").log_warn("Loading data from disk")?;
        let ctx: Consensus =
            bincode::decode_from_std_read(&mut reader, bincode::config::standard())
                .log_warn("Deserializing data from disk")?;
        info!("Loaded {} blocks from disk.", ctx.blocks.len());

        Ok(ctx)
    }

    fn verify_consensus_proposal(&self, _consensus_proposal: ConsensusProposal) -> bool {
        // TODO
        true
    }

    fn verify_prepare_quorum_certificate(&self, _prepare_quorum_certificate: u64) -> bool {
        // TODO
        true
    }

    fn verify_commit_quorum_certificate(&self, _commit_quorum_certificate: u64) -> bool {
        // TODO
        true
    }

    fn is_next_leader(&self) -> bool {
        // TODO
        true
    }

    fn leader_id(&self) -> u64 {
        // TODO
        1
    }

    fn handle_net_message(
        &mut self,
        msg: Signed<ConsensusNetMessage>,
        outbound_sender: &Sender<OutboundMessage>,
    ) -> Result<()> {
        match msg.msg {
            ConsensusNetMessage::Prepare(consensus_proposal) => {
                // Message received by replica.

                let peer_id = 1; // FIXME: we need the peer_id of who sent the message

                // Validate message comes from the correct leader
                if self.leader_id() != peer_id {
                    // fail
                }
                // Validate consensus_proposal slot, view, previous_qc and proposed block
                let vote = self.verify_consensus_proposal(consensus_proposal);
                // Responds PrepareVote message to leader with replica's vote on this proposal
                _ = outbound_sender
                    .send(OutboundMessage::send(
                        self.leader_id(),
                        self.sign_net_message(ConsensusNetMessage::PrepareVote(vote)),
                    ))
                    .context("Failed to send ConsensusNetMessage::Confirm msg on the bus")?;
                Ok(())
            }
            ConsensusNetMessage::PrepareVote(vote) => {
                // Message received by leader.

                let peer_id = 1; // FIXME: we need the peer_id of who sent the message

                // Save vote
                self.bft_round_state.prep_votes.insert(peer_id, vote);
                // Get matching vote count
                let validated_votes = self
                    .bft_round_state
                    .prep_votes
                    .iter()
                    .fold(0, |acc, (_, vote)| acc + if *vote { 1 } else { 0 });

                // Waits for at least 𝑛−𝑓 = 2𝑓+1 matching PrepareVote messages
                if validated_votes == 2 * self.bft_round_state.f + 1 {
                    // Aggregates them into a *Prepare* Quorum Certificate
                    let prepare_quorum_certificate = 1; // FIXME

                    // if fast-path ... TODO
                    // else send Confirm message to replicas
                    _ = outbound_sender
                        .send(OutboundMessage::broadcast(self.sign_net_message(
                            ConsensusNetMessage::Confirm(prepare_quorum_certificate),
                        )))
                        .context("Failed to send ConsensusNetMessage::Confirm msg on the bus")?;
                }
                Ok(())
            }
            ConsensusNetMessage::Confirm(prepare_quorum_certificate) => {
                // Message received by replica.

                // Verifies and save the *Prepare* Quorum Certificate
                if !self.verify_prepare_quorum_certificate(prepare_quorum_certificate) {
                    // Fail
                }
                // Buffers the *Prepare* Quorum Cerficiate
                self.bft_round_state.prepare_quorum_certificate = prepare_quorum_certificate;
                // Responds ConfirmAck to leader
                _ = outbound_sender
                    .send(OutboundMessage::send(
                        self.leader_id(),
                        self.sign_net_message(ConsensusNetMessage::ConfirmAck),
                    ))
                    .context("Failed to send ConsensusNetMessage::ConfirmAck msg on the bus")?;
                Ok(())
            }
            ConsensusNetMessage::ConfirmAck => {
                // Message received by leader.

                let peer_id = 1; // FIXME: we need the peer_id of who sent the message

                // Save ConfirmAck
                self.bft_round_state.confirm_ack.insert(peer_id);

                if self.bft_round_state.confirm_ack.len()
                    > (2 * self.bft_round_state.f + 1).try_into().unwrap()
                {
                    // Aggregates 2𝑓 +1 matching ConfirmAck messages into a *Commit* Quorum Certificate
                    let commit_quorum_certificate = 1; // FIXME

                    // Send Commit message of this certificate to all replicas
                    _ = outbound_sender
                        .send(OutboundMessage::broadcast(self.sign_net_message(
                            ConsensusNetMessage::Commit(commit_quorum_certificate),
                        )))
                        .context("Failed to send ConsensusNetMessage::Confirm msg on the bus")?;
                }
                // Update its bft roun state
                self.bft_round_state.is_leader = false;
                self.bft_round_state.finish_round();

                Ok(())
            }
            ConsensusNetMessage::Commit(commit_quorum_certificate) => {
                // Message received by replica.

                // Verifies and save the *Commit* Quorum Certificate
                self.verify_commit_quorum_certificate(commit_quorum_certificate);
                self.bft_round_state
                    .commit_quorum_certificate
                    .insert(self.bft_round_state.slot, commit_quorum_certificate);

                // Applies and add new block to its NodeState
                // TODO

                // Updates its bft round state
                self.bft_round_state.finish_round();

                if !self.is_next_leader() {
                    return Ok(());
                }

                // Starts new slot
                self.bft_round_state.is_leader = true;

                // Creates ConsensusProposal
                let consensus_proposal = ConsensusProposal {
                    slot: self.bft_round_state.slot,
                    view: self.bft_round_state.view,
                    previous_commit_quorum_certificate: commit_quorum_certificate,
                    block: Block::default(), // FIXME
                };
                // Send Prepare message to all replicas
                _ = outbound_sender
                    .send(OutboundMessage::broadcast(self.sign_net_message(
                        ConsensusNetMessage::Prepare(consensus_proposal),
                    )))
                    .context("Failed to send ConsensusNetMessage::Prepare msg on the bus")?;

                Ok(())
            }
        }
    }

    async fn handle_command(
        &mut self,
        msg: ConsensusCommand,
        bus: &SharedMessageBus,
        consensus_event_sender: &Sender<ConsensusEvent>,
    ) -> Result<()> {
        match msg {
            ConsensusCommand::GenerateNewBlock => {
                self.batch_id += 1;
                if let Some(res) = bus
                    .request(MempoolCommand::CreatePendingBatch {
                        id: self.batch_id.to_string(),
                    })
                    .await?
                {
                    match res {
                        MempoolResponse::PendingBatch { id, txs } => {
                            info!("Received pending batch {} with {} txs", &id, &txs.len());
                            self.tx_batches.insert(id.clone(), txs);
                            let block = self.new_block();
                            // send to internal bus
                            _ = consensus_event_sender
                                .send(ConsensusEvent::CommitBlock {
                                    batch_id: id,
                                    block: block.clone(),
                                })
                                .context(
                                    "Failed to send ConsensusEvent::CommitBlock msg on the bus",
                                )?;

                            // send to network
<<<<<<< HEAD
                            // _ = outbound_sender
                            //     .send(OutboundMessage::broadcast(self.sign_net_message(ConsensusNetMessage::CommitBlock(block)))).context("Failed to send ConsensusNetMessage::CommitBlock msg on the bus")?;
=======
                            _ = outbound_sender.send(
                                OutboundMessage::broadcast(
                                    self.sign_net_message(
                                        ConsensusNetMessage::CommitBlock(block)
                                    )
                                )
                            ).context(
                                "Failed to send ConsensusNetMessage::CommitBlock msg on the bus",
                            )?;
>>>>>>> 1c3a90e3
                        }
                    }
                }
                Ok(())
            }

            ConsensusCommand::SaveOnDisk => {
                _ = self.save_on_disk();
                Ok(())
            }
        }
    }

    pub async fn start(&mut self, bus: SharedMessageBus, config: SharedConf) -> Result<()> {
        let interval = config.storage.interval;
        let is_master = config.peers.is_empty();
        let outbound_sender = bus.sender::<OutboundMessage>().await;
        let consensus_event_sender = bus.sender::<ConsensusEvent>().await;
        let consensus_command_sender = bus.sender::<ConsensusCommand>().await;

        if is_master {
            info!(
                "No peers configured, starting as master generating blocks every {} seconds",
                interval
            );

            tokio::spawn(async move {
                loop {
                    sleep(Duration::from_secs(interval)).await;

                    _ = consensus_command_sender
                        .send(ConsensusCommand::GenerateNewBlock)
                        .log_error("Cannot send message over channel");
                    _ = consensus_command_sender
                        .send(ConsensusCommand::SaveOnDisk)
                        .log_error("Cannot send message over channel");
                }
            });
        }
        handle_messages! {
<<<<<<< HEAD
            listen<ConsensusCommand>(bus) = cmd => {
                _ = self.handle_command(cmd, &bus, &consensus_event_sender).await;
            },
            listen<SignedConsensusNetMessage>(bus) = cmd => {
                _ = self.handle_net_message(cmd, &outbound_sender);
            },
            listen<ReplicaRegistryNetMessage>(bus) = cmd => {
=======
            on_bus bus,
            listen<ConsensusCommand> cmd => {
                _ = self.handle_command(cmd, &bus, &consensus_event_sender, &outbound_sender).await;
            }
            listen<Signed<ConsensusNetMessage>> cmd => {
                self.handle_net_message(cmd);
            }
            listen<ReplicaRegistryNetMessage> cmd => {
>>>>>>> 1c3a90e3
                self.replicas.handle_net_message(cmd);
            }
        }
    }

    fn sign_net_message(&self, msg: ConsensusNetMessage) -> Signed<ConsensusNetMessage> {
        Signed {
            msg,
            signature: Default::default(),
            replica_id: Default::default(),
        }
    }
}

impl Default for Consensus {
    fn default() -> Self {
        Self {
            blocks: vec![Block::default()],
            replicas: ReplicaRegistry::default(),
            batch_id: 0,
            tx_batches: HashMap::new(),
            current_block_batches: vec![],
            bft_round_state: BFTRoundState::default(),
        }
    }
}<|MERGE_RESOLUTION|>--- conflicted
+++ resolved
@@ -343,20 +343,15 @@
                                 )?;
 
                             // send to network
-<<<<<<< HEAD
-                            // _ = outbound_sender
-                            //     .send(OutboundMessage::broadcast(self.sign_net_message(ConsensusNetMessage::CommitBlock(block)))).context("Failed to send ConsensusNetMessage::CommitBlock msg on the bus")?;
-=======
-                            _ = outbound_sender.send(
-                                OutboundMessage::broadcast(
-                                    self.sign_net_message(
-                                        ConsensusNetMessage::CommitBlock(block)
-                                    )
-                                )
-                            ).context(
-                                "Failed to send ConsensusNetMessage::CommitBlock msg on the bus",
-                            )?;
->>>>>>> 1c3a90e3
+                            // _ = outbound_sender.send(
+                            //     OutboundMessage::broadcast(
+                            //         self.sign_net_message(
+                            //             ConsensusNetMessage::CommitBlock(block)
+                            //         )
+                            //     )
+                            // ).context(
+                            //     "Failed to send ConsensusNetMessage::CommitBlock msg on the bus",
+                            // )?;
                         }
                     }
                 }
@@ -397,24 +392,14 @@
             });
         }
         handle_messages! {
-<<<<<<< HEAD
-            listen<ConsensusCommand>(bus) = cmd => {
-                _ = self.handle_command(cmd, &bus, &consensus_event_sender).await;
-            },
-            listen<SignedConsensusNetMessage>(bus) = cmd => {
-                _ = self.handle_net_message(cmd, &outbound_sender);
-            },
-            listen<ReplicaRegistryNetMessage>(bus) = cmd => {
-=======
             on_bus bus,
             listen<ConsensusCommand> cmd => {
-                _ = self.handle_command(cmd, &bus, &consensus_event_sender, &outbound_sender).await;
+                _ = self.handle_command(cmd, &bus, &consensus_event_sender).await;
             }
             listen<Signed<ConsensusNetMessage>> cmd => {
-                self.handle_net_message(cmd);
+                _ = self.handle_net_message(cmd, &outbound_sender);
             }
             listen<ReplicaRegistryNetMessage> cmd => {
->>>>>>> 1c3a90e3
                 self.replicas.handle_net_message(cmd);
             }
         }
