//! Handles all consensus logic up to block commitment.

use anyhow::{anyhow, bail, Context, Error, Result};
use bincode::{Decode, Encode};
use metrics::ConsensusMetrics;
use serde::{Deserialize, Serialize};
use staking::{Stake, Staker, Staking};
use std::{
    collections::{HashMap, HashSet},
    default::Default,
    path::PathBuf,
    time::Duration,
};
use tokio::{sync::broadcast, time::sleep};
use tracing::{debug, info, warn};

use crate::{
    bus::{bus_client, command_response::Query, BusMessage, SharedMessageBus},
    handle_messages,
    mempool::{MempoolCommand, MempoolEvent, MempoolResponse},
    model::{
        get_current_timestamp, Block, BlockHash, BlockHeight, Hashable, Transaction,
        ValidatorPublicKey,
    },
    p2p::{
        network::{OutboundMessage, PeerEvent, Signature, Signed, SignedWithKey},
        P2PCommand,
    },
    utils::{
        conf::SharedConf,
        crypto::{BlstCrypto, SharedBlstCrypto},
        logger::LogMe,
        modules::Module,
        static_type_map::Pick,
    },
};

pub mod metrics;
pub mod module;
pub mod staking;
pub mod utils;

#[derive(Debug, Serialize, Deserialize, Clone, Encode, Decode, PartialEq, Eq, Hash)]
pub enum ConsensusNetMessage {
    StartNewSlot,
    Prepare(ConsensusProposal),
    PrepareVote(ConsensusProposalHash),
    Confirm(ConsensusProposalHash, QuorumCertificate),
    ConfirmAck(ConsensusProposalHash),
    Commit(ConsensusProposalHash, QuorumCertificate),
    ValidatorCandidacy(ValidatorCandidacy),
    CatchupRequest(),
    CatchupResponse(Staking),
}

#[derive(Encode, Decode, Default, Debug)]
enum Step {
    #[default]
    StartNewSlot,
    PrepareVote,
    ConfirmAck,
}

#[derive(Debug, Clone, Deserialize, Serialize)]
pub enum ConsensusCommand {
    SingleNodeBlockGeneration,
    NewStaker(Staker),
    StartNewSlot,
}

#[derive(Debug, Clone, Deserialize, Serialize)]
pub enum ConsensusEvent {
    CommitBlock { block: Block },
}

impl BusMessage for ConsensusCommand {}
impl BusMessage for ConsensusEvent {}
impl BusMessage for ConsensusNetMessage {}

#[derive(Debug, Serialize, Deserialize, Clone, Encode, Decode, PartialEq, Eq, Hash)]
pub struct ValidatorCandidacy {
    pubkey: ValidatorPublicKey,
    peer_address: String,
}

// TODO: move struct to model.rs ?
#[derive(Encode, Decode, Default)]
pub struct BFTRoundState {
    consensus_proposal: ConsensusProposal,
    slot: Slot,
    view: View,
    step: Step,
    leader_index: u64,
    leader_pubkey: ValidatorPublicKey,
    staking: Staking,
    prepare_votes: HashSet<Signed<ConsensusNetMessage, ValidatorPublicKey>>,
    prepare_quorum_certificate: QuorumCertificate,
    confirm_ack: HashSet<Signed<ConsensusNetMessage, ValidatorPublicKey>>,
    commit_quorum_certificates: HashMap<Slot, (ConsensusProposalHash, QuorumCertificate)>,
}

#[derive(Serialize, Deserialize, Encode, Decode, Default, Debug, Clone, PartialEq, Eq, Hash)]
pub struct QuorumCertificate {
    signature: Signature,
    validators: Vec<ValidatorPublicKey>,
}

pub type Slot = u64;
pub type View = u64;

// TODO: move struct to model.rs ?
#[derive(Debug, Clone, Default, Serialize, Deserialize, Encode, Decode, PartialEq, Eq, Hash)]
pub struct ConsensusProposal {
    slot: Slot,
    view: u64,
    next_leader: u64,
    previous_consensus_proposal_hash: ConsensusProposalHash,
    previous_commit_quorum_certificate: QuorumCertificate,
    block: Block, // FIXME: Block ou cut ?
    /// Validators for current slot
    validators: Vec<ValidatorPublicKey>, // TODO use ID instead of pubkey ?
    new_bonded_validators: Vec<NewValidatorCandidate>,
}

#[derive(Debug, Serialize, Deserialize, Clone, Encode, Decode, PartialEq, Eq, Hash, Default)]
pub struct ConsensusProposalHash(Vec<u8>);
#[derive(Debug, Serialize, Deserialize, Clone, Encode, Decode, PartialEq, Eq, Hash, Default)]
pub struct QuorumCertificateHash(Vec<u8>);

<<<<<<< HEAD
bus_client! {
struct ConsensusBusClient {
    sender(OutboundMessage),
    sender(ConsensusEvent),
    sender(ConsensusCommand),
    sender(P2PCommand),
    sender(Query<MempoolCommand, MempoolResponse>),
    receiver(ConsensusCommand),
    receiver(MempoolEvent),
    receiver(SignedWithKey<ConsensusNetMessage>),
    receiver(PeerEvent),
}
}

=======
>>>>>>> d2aab881
#[derive(Debug, Clone, Serialize, Deserialize, Encode, Decode, PartialEq, Eq, Hash)]
pub struct NewValidatorCandidate {
    pubkey: ValidatorPublicKey, // TODO: possible optim: the pubkey is already present in the msg,
    msg: SignedWithKey<ConsensusNetMessage>,
}

#[derive(Encode, Decode, Default)]
pub struct ConsensusStore {
    is_next_leader: bool,
    /// Validators that asked to be part of consensus
    new_validators_candidates: Vec<NewValidatorCandidate>,
    bft_round_state: BFTRoundState,
    /// Proposals that we refuse to vote for, but that might be valid
    /// it can happen we consider invalid because we missed a slot
    /// but if we get a consensus on this proposal, we should accept it
    buffered_invalid_proposals: HashMap<ConsensusProposalHash, ConsensusProposal>,
    // FIXME: pub is here for testing
    pub blocks: Vec<Block>,
    pending_batches: Vec<Vec<Transaction>>,
}

pub struct Consensus {
    metrics: ConsensusMetrics,
    bus: ConsensusBusClient,
    genesis_pubkeys: Vec<ValidatorPublicKey>,
    file: Option<PathBuf>,
    store: ConsensusStore,
    #[allow(dead_code)]
    config: SharedConf,
    crypto: SharedBlstCrypto,
}

bus_client! {
struct ConsensusBusClient {
    sender(OutboundMessage),
    sender(ConsensusEvent),
    sender(ConsensusCommand),
    sender(Query<MempoolCommand, MempoolResponse>),
    receiver(ConsensusCommand),
    receiver(MempoolEvent),
    receiver(SignedWithKey<ConsensusNetMessage>),
    receiver(PeerEvent),
}
}

impl Consensus {
    /// Create a consensus proposal with the given previous consensus proposal
    /// includes previous validators and add the candidates
    fn create_consensus_proposal(
        &mut self,
        previous_consensus_proposal_hash: ConsensusProposalHash,
        previous_commit_quorum_certificate: QuorumCertificate,
    ) -> Result<(), Error> {
        let last_block = self.blocks.last();

        let parent_hash = last_block
            .map(|b| b.hash())
            .unwrap_or(BlockHash::new("000"));
        let parent_height = last_block.map(|b| b.height).unwrap_or_default();

        // Create block to-be-proposed
        let mut txs = vec![];
        if !self.pending_batches.is_empty() {
            txs = self.pending_batches.remove(0);
        }
        let block = Block {
            parent_hash,
            height: parent_height + 1,
            timestamp: get_current_timestamp(),
            txs,
        };
        let mut validators = self.bft_round_state.consensus_proposal.validators.clone();

        // add new bonded validators pubkeys to Validators
        let new_validators = self.new_validators_candidates.clone();
        for new_validator in new_validators {
            // Bond the candidate
            self.bft_round_state
                .staking
                .bond(new_validator.pubkey.clone())
                .expect("Failed to bond new validator");
            validators.push(new_validator.pubkey);
        }

        // Start Consensus with following block
        self.bft_round_state.consensus_proposal = ConsensusProposal {
            slot: self.bft_round_state.slot,
            view: self.bft_round_state.view,
            next_leader: (self.bft_round_state.leader_index + 1) % validators.len() as u64,
            previous_consensus_proposal_hash,
            previous_commit_quorum_certificate,
            validators,
            new_bonded_validators: self.new_validators_candidates.drain(..).collect(),
            block,
        };
        Ok(())
    }

    /// On genesis, create a consensus proposal with all validators connected to node-1
    /// will grand them a gree stake to start
    /// this genesis logic might change later
    fn create_genesis_consensus_proposal(&mut self) {
        let first_block = Block {
            parent_hash: BlockHash {
                inner: [
                    70, 105, 97, 116, 32, 108, 117, 120, 32, 101, 116, 32, 102, 97, 99, 116, 97,
                    32, 101, 115, 116, 32, 108, 117, 120,
                ]
                .to_vec(),
            },
            height: BlockHeight(0),
            timestamp: get_current_timestamp(),
            txs: vec![],
        };

        let validators = self.genesis_pubkeys.clone();
        self.genesis_bond(validators.as_slice())
            .expect("Failed to bond genesis validators");

        // Start Consensus with following block
        self.bft_round_state.consensus_proposal = ConsensusProposal {
            slot: self.bft_round_state.slot,
            view: self.bft_round_state.view,
            next_leader: 1,
            previous_consensus_proposal_hash: ConsensusProposalHash(vec![]),
            previous_commit_quorum_certificate: QuorumCertificate::default(),
            validators,
            new_bonded_validators: vec![],
            block: first_block,
        };
    }

    /// On genesis slot, bond all validators
    /// see create_genesis_consensus_proposal
    fn genesis_bond(&mut self, validators: &[ValidatorPublicKey]) -> Result<()> {
        // Bond all validators
        for validator in validators {
            self.bft_round_state.staking.add_staker(Staker {
                pubkey: validator.clone(),
                stake: Stake { amount: 100 },
            })?;
            self.bft_round_state.staking.bond(validator.clone())?;
        }
        Ok(())
    }

    /// Send block to internal bus
    fn add_block(&mut self) -> Result<(), Error> {
        _ = self
            .bus
            .send(ConsensusEvent::CommitBlock {
                block: self.bft_round_state.consensus_proposal.block.clone(),
            })
            .context("Failed to send ConsensusEvent::CommitBlock msg on the bus")?;

        info!(
            "New block {}",
            self.bft_round_state.consensus_proposal.block.height
        );
        self.store
            .blocks
            .push(self.store.bft_round_state.consensus_proposal.block.clone());
        Ok(())
    }

    /// Add and applies new block to its NodeState through ConsensusEvent
    fn finish_round(&mut self) -> Result<(), Error> {
        self.add_block()?;

        info!(
            "🔒 Slot {} finished",
            self.bft_round_state.consensus_proposal.slot
        );

        self.bft_round_state.step = Step::StartNewSlot;
        self.bft_round_state.slot = self.bft_round_state.consensus_proposal.slot + 1;
        self.bft_round_state.leader_index = self.bft_round_state.consensus_proposal.next_leader;
        self.bft_round_state.view = 0;
        self.bft_round_state.prepare_votes = HashSet::default();
        self.bft_round_state.confirm_ack = HashSet::default();

        self.bft_round_state.leader_pubkey = self
            .bft_round_state
            .consensus_proposal
            .validators
            .get(self.bft_round_state.leader_index as usize)
            .ok_or_else(|| anyhow!("wrong leader index {}", self.bft_round_state.leader_index))?
            .clone();

        self.is_next_leader = self.leader_id() == *self.crypto.validator_pubkey();
        if self.is_next_leader() {
            info!("👑 I'm the new leader! 👑");
        } else {
            info!("👑 Next leader: {}", self.leader_id());
        }

        // Save added block
        if let Some(file) = &self.file {
            Self::save_on_disk(file.as_path(), &self.store)?;
        }

        Ok(())
    }

    /// Verify that the vote is for the correct proposal
    fn verify_consensus_proposal_hash(
        &self,
        consensus_proposal_hash: &ConsensusProposalHash,
    ) -> bool {
        &self.bft_round_state.consensus_proposal.hash() == consensus_proposal_hash
    }

    /// Verify that quorum certificate includes only validators that are part of the consensus
    fn verify_quorum_signers_part_of_consensus(
        quorum_certificate: &QuorumCertificate,
        consensus_proposal: &ConsensusProposal,
    ) -> bool {
        quorum_certificate
            .validators
            .iter()
            .all(|v| consensus_proposal.validators.iter().any(|v2| v2 == v))
    }

    /// Verify that new bonded validators
    /// are part of the consensus
    /// and have enough stake
    /// and have a valid signature
    fn verify_new_bonded_validators(&mut self, proposal: &ConsensusProposal) -> Result<()> {
        for new_validator in &proposal.new_bonded_validators {
            // Verify that the new validator is part of the consensus
            if !proposal.validators.contains(&new_validator.pubkey) {
                bail!("New bonded validator is not part of the consensus");
            }
            // Verify that the new validator has enough stake
            if let Some(stake) = self
                .bft_round_state
                .staking
                .get_stake(&new_validator.pubkey)
            {
                if stake.amount < staking::MIN_STAKE {
                    bail!("New bonded validator has not enough stake to be bonded");
                }
            } else {
                bail!("New bonded validator has no stake");
            }
            // Verify that the new validator has a valid signature
            if !BlstCrypto::verify(&new_validator.msg)? {
                bail!("New bonded validator has an invalid signature");
            }
            // Verify that the signed message is a matching candidacy
            if let ConsensusNetMessage::ValidatorCandidacy(ValidatorCandidacy {
                pubkey,
                peer_address,
            }) = &new_validator.msg.msg
            {
                if pubkey != &new_validator.pubkey {
                    debug!("Invalid candidacy message");
                    debug!("Got - Expected");
                    debug!("{} - {}", pubkey, new_validator.pubkey);

                    bail!("New bonded validator has an invalid candidacy message");
                }

                self.bft_round_state
                    .staking
                    .bond(new_validator.pubkey.clone())?;
                self.new_validators_candidates
                    .retain(|v| v.pubkey != new_validator.pubkey);
                self.bus.send(P2PCommand::ConnectTo {
                    peer: peer_address.clone(),
                })?;
            } else {
                bail!("New bonded validator forwarded signed message is not a candidacy message");
            }
        }
        Ok(())
    }

    fn is_next_leader(&self) -> bool {
        self.is_next_leader
    }

    fn is_part_of_consensus(&self, pubkey: &ValidatorPublicKey) -> bool {
        self.bft_round_state
            .consensus_proposal
            .validators
            .contains(pubkey)
    }

    fn leader_id(&self) -> ValidatorPublicKey {
        self.bft_round_state.leader_pubkey.clone()
    }

    fn delay_start_new_slot(&mut self) -> Result<(), Error> {
        #[cfg(not(test))]
        {
            let command_sender =
                Pick::<broadcast::Sender<ConsensusCommand>>::get(&self.bus).clone();
            let interval = self.config.consensus.slot_duration;
            tokio::spawn(async move {
                info!(
                    "⏱️  Sleeping {} seconds before starting a new slot",
                    interval
                );
                sleep(Duration::from_secs(interval)).await;

                _ = command_sender
                    .send(ConsensusCommand::StartNewSlot)
                    .log_error("Cannot send message over channel");
            });
            Ok(())
        }
        #[cfg(test)]
        self.start_new_slot()
    }

    fn start_new_slot(&mut self) -> Result<(), Error> {
        // Message received by leader.
        // Verifies that previous slot received a *Commit* Quorum Certificate.
        match self
            .bft_round_state
            .commit_quorum_certificates
            .get(&(self.bft_round_state.slot.saturating_sub(1)))
        {
            Some((previous_consensus_proposal_hash, previous_commit_quorum_certificate)) => {
                info!(
                    "🚀 Starting new slot with {} existing validators and {} candidates",
                    self.bft_round_state.consensus_proposal.validators.len(),
                    self.new_validators_candidates.len()
                );
                // Creates ConsensusProposal
                self.create_consensus_proposal(
                    previous_consensus_proposal_hash.clone(),
                    previous_commit_quorum_certificate.clone(),
                )?;

                self.metrics.start_new_slot("consensus_proposal");
            }
            None if self.bft_round_state.slot == 0 => {
                info!(
                    "🚀 Starting genesis slot with all known {} validators ",
                    self.genesis_pubkeys.len(),
                );
                self.create_genesis_consensus_proposal();
                self.metrics.start_new_slot("genesis");
            }
            None => {
                self.metrics
                    .start_new_slot_error("previous_commit_qc_not_found");
                bail!("Can't start new slot: previous commit quorum certificate not found")
            }
        };

        // Verifies that to-be-built block is large enough (?)

        // Updates its bft state
        // TODO: update view when rebellion
        // self.bft_round_state.view += 1;

        // Broadcasts Prepare message to all validators
        debug!(
            proposal_hash = %self.bft_round_state.consensus_proposal.hash(),
            "🌐 Slot {} started. Broadcasting Prepare message", self.bft_round_state.slot,
        );
        self.bft_round_state.step = Step::PrepareVote;
        _ = self
            .bus
            .send(OutboundMessage::broadcast(self.sign_net_message(
                ConsensusNetMessage::Prepare(self.bft_round_state.consensus_proposal.clone()),
            )?))
            .context("Failed to broadcast ConsensusNetMessage::Prepare msg on the bus")?;

        Ok(())
    }

    fn compute_f(&self) -> u64 {
        self.bft_round_state.staking.total_bond() / 3
    }

    fn get_own_voting_power(&self) -> u64 {
        if self.is_part_of_consensus(self.crypto.validator_pubkey()) {
            if let Some(my_sake) = self
                .bft_round_state
                .staking
                .get_stake(self.crypto.validator_pubkey())
            {
                my_sake.amount
            } else {
                panic!("I'm not in my own staking registry !")
            }
        } else {
            0
        }
    }

    fn compute_voting_power(&self, validators: &[ValidatorPublicKey]) -> u64 {
        validators
            .iter()
            .flat_map(|v| self.bft_round_state.staking.get_stake(v).map(|s| s.amount))
            .sum::<u64>()
    }

    /// Verify that the certificate signers are legit for proposal
    /// and update current proposal if the quorum is valid
    /// precondition: verification of voting power is already made on quorum
    fn verify_quorum_and_catchup(
        &mut self,
        consensus_proposal_hash: &ConsensusProposalHash,
        prepare_quorum_certificate: &QuorumCertificate,
    ) -> Result<(), Error> {
        // Verify that the Confirm is for the correct proposal
        let proposal: ConsensusProposal = match self
            .verify_consensus_proposal_hash(consensus_proposal_hash)
        {
            true => self.bft_round_state.consensus_proposal.clone(),
            false => {
                // If the verification failed, we might have missed a slot
                if let Some(proposal) = self
                    .buffered_invalid_proposals
                    .remove(consensus_proposal_hash)
                {
                    warn!("Confirm refers to proposal hash I didn't vote for because I might have missed a slot. Restoring this proposal as valid if quorum signers are part of the consensus.");
                    proposal
                } else {
                    bail!("Confirm refers to an unknwon proposal hash.");
                }
            }
        };

        if proposal.slot < self.bft_round_state.slot {
            bail!(
                "Quorum for a passed slot {} while we are in slot {}",
                proposal.slot,
                self.bft_round_state.slot
            );
        }
        if proposal.slot == self.bft_round_state.slot && proposal.view < self.bft_round_state.view {
            bail!(
                "Quorum for a passed view {}:{} while we are in slot {}:{}",
                proposal.slot,
                proposal.view,
                self.bft_round_state.slot,
                self.bft_round_state.view
            );
        }

        // Verify that validators that signed are legit
        if !Self::verify_quorum_signers_part_of_consensus(prepare_quorum_certificate, &proposal) {
            bail!(
                "Prepare quorum certificate includes validators that are not part of the consensus"
            )
        }

        self.bft_round_state.consensus_proposal = proposal;
        Ok(())
    }

    /// Connect to all validators & ask to be part of consensus
    fn send_candidacy(&mut self) -> Result<()> {
        let candidacy = ValidatorCandidacy {
            pubkey: self.crypto.validator_pubkey().clone(),
            peer_address: self.config.peer_addr(),
        };
        info!(
            "📝 Sending candidacy message to be part of consensus.  {}",
            candidacy
        );
        _ = self
            .bus
            .send(OutboundMessage::broadcast(self.sign_net_message(
                ConsensusNetMessage::ValidatorCandidacy(candidacy),
            )?))
            .context("Failed to send candidacy msg on the bus")?;
        Ok(())
    }

    fn handle_net_message(
        &mut self,
        msg: &SignedWithKey<ConsensusNetMessage>,
    ) -> Result<(), Error> {
        if !BlstCrypto::verify(msg)? {
            self.metrics.signature_error("prepare");
            bail!("Invalid signature for message {:?}", msg);
        }

        match &msg.msg {
            // TODO: do we really get a net message for StartNewSlot ?
            ConsensusNetMessage::StartNewSlot => self.start_new_slot(),
            ConsensusNetMessage::Prepare(consensus_proposal) => {
                // Message received by follower.
                debug!("Received Prepare message: {}", consensus_proposal);
                // if slot is 0, we are in genesis and we accept any leader
                // unless we already have one set (e.g. in tests)
                if self.bft_round_state.slot == 0
                    && self.bft_round_state.leader_pubkey == ValidatorPublicKey::default()
                {
                    self.bft_round_state.leader_pubkey = consensus_proposal.validators[0].clone();
                }
                // Validate message comes from the correct leader
                if !msg.validators.contains(&self.leader_id()) {
                    self.metrics.prepare_error("wrong_leader");
                    self.buffered_invalid_proposals
                        .insert(consensus_proposal.hash(), consensus_proposal.clone());
                    bail!("Prepare consensus message does not come from current leader {}. I won't vote for it.", self.leader_id());
                }

                // Verify received previous *Commit* Quorum Certificate
                // If a previous *Commit* Quorum Certificate exists, verify hashes
                // If no previous *Commit* Quorum Certificate is found, verify this one and save it if legit
                match self
                    .bft_round_state
                    .commit_quorum_certificates
                    .get(&(self.bft_round_state.slot.saturating_sub(1)))
                {
                    Some((
                        previous_consensus_proposal_hash,
                        previous_commit_quorum_certificate,
                    )) => {
                        // FIXME: Ici on a besoin d'avoir une trace du consensus_proposal precedent...
                        // Quid des validators qui arrivent en cours de route ?
                        // On veut sûrement garder trace de quelques consensus_proposals précedents.
                        if previous_commit_quorum_certificate.hash()
                            != consensus_proposal.previous_commit_quorum_certificate.hash()
                        {
                            self.metrics.prepare_error("missing_correct_commit_qc");
                            bail!("PrepareVote consensus proposal does not contain correct previous commit quorum certificate");
                        }
                        if previous_consensus_proposal_hash
                            != &consensus_proposal.previous_consensus_proposal_hash
                        {
                            self.metrics.prepare_error("proposal_match");
                            bail!("PrepareVote previous consensus proposal hash does not match");
                        }
                        // Verify slot
                        if self.bft_round_state.slot != consensus_proposal.slot {
                            self.metrics.prepare_error("wrong_slot");
                            bail!(
                                "Consensus proposal slot is incorrect. Received {} and expected {}",
                                consensus_proposal.slot,
                                self.bft_round_state.slot
                            );
                        }
                        // Verify view
                        if self.bft_round_state.view != consensus_proposal.view {
                            self.metrics.prepare_error("wrong_view");
                            bail!(
                                "Consensus proposal view is incorrect. Received {} and expected {}",
                                consensus_proposal.view,
                                self.bft_round_state.view
                            );
                        }
                        // Verify block
                    }
                    None if self.bft_round_state.slot == 0 => {
                        if consensus_proposal.slot != 0 {
                            info!("🔄 Consensus state out of sync, need to catchup");
                            _ = self
                                .bus
                                .send(OutboundMessage::send(
                                    self.leader_id(),
                                    self.sign_net_message(ConsensusNetMessage::CatchupRequest(
                                    ))?,
                                ))
                                .context(
                                    "Failed to send ConsensusNetMessage::CatchupRequest msg on the bus",
                                )?;
                        } else {
                            info!("#### Received genesis block proposal ####");
                            self.genesis_bond(&consensus_proposal.validators)?;
                        }
                    }
                    None => {
                        // Verify proposal hash is correct
                        if !self.verify_consensus_proposal_hash(
                            &consensus_proposal.previous_consensus_proposal_hash,
                        ) {
                            self.metrics.prepare_error("previous_commit_qc_unknown");
                            // TODO Retrieve that data on other validators
                            bail!("Previsou Commit Quorum certificate is about an unknown consensus proposal. Can't process any furter");
                        }

                        let previous_commit_quorum_certificate_with_message = SignedWithKey {
                            msg: ConsensusNetMessage::ConfirmAck(
                                consensus_proposal.previous_consensus_proposal_hash.clone(),
                            ),
                            signature: consensus_proposal
                                .previous_commit_quorum_certificate
                                .signature
                                .clone(),
                            validators: consensus_proposal
                                .previous_commit_quorum_certificate
                                .validators
                                .clone(),
                        };
                        // Verify valid signature
                        match BlstCrypto::verify(&previous_commit_quorum_certificate_with_message) {
                            Ok(res) => {
                                if !res {
                                    self.metrics.prepare_error("previous_commit_qc_invalid");
                                    bail!("Previous Commit Quorum Certificate is invalid")
                                }
                                // Buffers the previous *Commit* Quorum Cerficiate
                                self.store
                                    .bft_round_state
                                    .commit_quorum_certificates
                                    .insert(
                                        self.store.bft_round_state.slot - 1,
                                        (
                                            consensus_proposal
                                                .previous_consensus_proposal_hash
                                                .clone(),
                                            consensus_proposal
                                                .previous_commit_quorum_certificate
                                                .clone(),
                                        ),
                                    );
                            }
                            Err(err) => {
                                self.metrics.prepare_error("bls_failure");
                                bail!(
                                    "Previous Commit Quorum Certificate verification failed: {}",
                                    err
                                )
                            }
                        }
                        // Properly finish the previous round
                        self.finish_round()?;
                    }
                };

                self.verify_new_bonded_validators(consensus_proposal)?;

                // Update consensus_proposal
                self.bft_round_state.consensus_proposal = consensus_proposal.clone();

                // Responds PrepareVote message to leader with validator's vote on this proposal
                if self.is_part_of_consensus(self.crypto.validator_pubkey()) {
                    info!(
                        proposal_hash = %consensus_proposal.hash(),
                        "📤 Slot {} Prepare message validated. Sending PrepareVote to leader",
                        self.bft_round_state.slot
                    );
                    _ = self
                        .bus
                        .send(OutboundMessage::send(
                            self.leader_id(),
                            self.sign_net_message(ConsensusNetMessage::PrepareVote(
                                consensus_proposal.hash(),
                            ))?,
                        ))
                        .context(
                            "Failed to send ConsensusNetMessage::PrepareVote msg on the bus",
                        )?;
                } else {
                    info!("😥 Not part of consensus, not sending PrepareVote");
                }

                self.metrics.prepare();

                Ok(())
            }
            ConsensusNetMessage::PrepareVote(consensus_proposal_hash) => {
                // Message received by leader.
                if !matches!(self.bft_round_state.step, Step::PrepareVote) {
                    debug!(
                        "PrepareVote received at wrong step (step = {:?})",
                        self.bft_round_state.step
                    );
                    return Ok(());
                }

                // Verify that the PrepareVote is for the correct proposal
                if !self.verify_consensus_proposal_hash(consensus_proposal_hash) {
                    self.metrics.prepare_vote_error("invalid_proposal_hash");
                    bail!("PrepareVote has not received valid consensus proposal hash");
                }

                // Save vote message
                self.store.bft_round_state.prepare_votes.insert(msg.clone());

                // Get matching vote count
                let validated_votes = self
                    .bft_round_state
                    .prepare_votes
                    .iter()
                    .flat_map(|signed_message| signed_message.validators.clone())
                    .collect::<HashSet<ValidatorPublicKey>>();

                let votes_power = self.compute_voting_power(
                    validated_votes.into_iter().collect::<Vec<_>>().as_slice(),
                );

                let voting_power = votes_power + self.get_own_voting_power();

                self.metrics.prepare_votes_gauge(voting_power);

                // Waits for at least n-f = 2f+1 matching PrepareVote messages
                let f = self.compute_f();

                info!(
                    "📩 Slot {} validated votes: {} / {} ({} validators for a total bond = {})",
                    self.bft_round_state.slot,
                    voting_power,
                    2 * f + 1,
                    self.bft_round_state.consensus_proposal.validators.len(),
                    self.bft_round_state.staking.total_bond()
                );
                if voting_power > 2 * f {
                    // Get all received signatures
                    let aggregates: &Vec<&Signed<ConsensusNetMessage, ValidatorPublicKey>> =
                        &self.bft_round_state.prepare_votes.iter().collect();

                    // Aggregates them into a *Prepare* Quorum Certificate
                    let prepvote_signed_aggregation = self.crypto.sign_aggregate(
                        ConsensusNetMessage::PrepareVote(
                            self.bft_round_state.consensus_proposal.hash(),
                        ),
                        aggregates,
                    )?;

                    self.metrics.prepare_votes_aggregation();

                    // Buffers the *Prepare* Quorum Cerficiate
                    self.bft_round_state.prepare_quorum_certificate = QuorumCertificate {
                        signature: prepvote_signed_aggregation.signature.clone(),
                        validators: prepvote_signed_aggregation.validators.clone(),
                    };

                    // if fast-path ... TODO
                    // else send Confirm message to validators

                    // Broadcast the *Prepare* Quorum Certificate to all validators
                    debug!(
                        "Slot {} PrepareVote message validated. Broadcasting Confirm",
                        self.bft_round_state.slot
                    );
                    self.bft_round_state.step = Step::ConfirmAck;
                    _ = self
                        .bus
                        .send(OutboundMessage::broadcast(self.sign_net_message(
                            ConsensusNetMessage::Confirm(
                                consensus_proposal_hash.clone(),
                                self.bft_round_state.prepare_quorum_certificate.clone(),
                            ),
                        )?))
                        .context(
                            "Failed to broadcast ConsensusNetMessage::Confirm msg on the bus",
                        )?;
                }
                // TODO(?): Update behaviour when having more ?
                // else if validated_votes > 2 * f + 1 {}
                Ok(())
            }
            ConsensusNetMessage::Confirm(consensus_proposal_hash, prepare_quorum_certificate) => {
                // Message received by follower.

                // Verifies the *Prepare* Quorum Certificate
                let prepare_quorum_certificate_with_message = SignedWithKey {
                    msg: ConsensusNetMessage::PrepareVote(consensus_proposal_hash.clone()),
                    signature: prepare_quorum_certificate.signature.clone(),
                    validators: prepare_quorum_certificate.validators.clone(),
                };
                match BlstCrypto::verify(&prepare_quorum_certificate_with_message) {
                    Ok(res) => {
                        if !res {
                            self.metrics.confirm_error("prepare_qc_invalid");
                            bail!("Prepare Quorum Certificate received is invalid")
                        }

                        let voting_power = self
                            .compute_voting_power(prepare_quorum_certificate.validators.as_slice());

                        // Verify enough validators signed
                        let f = self.compute_f();

                        info!(
                            "📩 Slot {} validated votes: {} / {} ({} validators for a total bond = {})",
                                self.bft_round_state.slot,
                                voting_power,
                                2 * f + 1,
                                self.bft_round_state.consensus_proposal.validators.len(),
                                self.bft_round_state.staking.total_bond()
                        );

                        if voting_power < 2 * f + 1 {
                            self.metrics.confirm_error("prepare_qc_incomplete");
                            bail!("Prepare Quorum Certificate does not contain enough voting power")
                        }

                        self.verify_quorum_and_catchup(
                            consensus_proposal_hash,
                            prepare_quorum_certificate,
                        )?;

                        // Buffers the *Prepare* Quorum Cerficiate
                        self.bft_round_state.prepare_quorum_certificate =
                            prepare_quorum_certificate.clone();
                    }
                    Err(err) => bail!("Prepare Quorum Certificate verification failed: {}", err),
                }

                // Responds ConfirmAck to leader
                if self.is_part_of_consensus(self.crypto.validator_pubkey()) {
                    info!(
                        proposal_hash = %consensus_proposal_hash,
                        "📤 Slot {} Confirm message validated. Sending ConfirmAck to leader",
                        self.bft_round_state.slot
                    );
                    _ = self
                        .bus
                        .send(OutboundMessage::send(
                            self.leader_id(),
                            self.sign_net_message(ConsensusNetMessage::ConfirmAck(
                                consensus_proposal_hash.clone(),
                            ))?,
                        ))
                        .context("Failed to send ConsensusNetMessage::ConfirmAck msg on the bus")?;
                } else {
                    info!("😥 Not part of consensus, not sending ConfirmAck");
                }
                Ok(())
            }
            ConsensusNetMessage::ConfirmAck(consensus_proposal_hash) => {
                // Message received by leader.

                if !matches!(self.bft_round_state.step, Step::ConfirmAck) {
                    debug!(
                        "ConfirmAck received at wrong step (step ={:?})",
                        self.bft_round_state.step
                    );
                    return Ok(());
                }

                // Verify that the ConfirmAck is for the correct proposal
                if !self.verify_consensus_proposal_hash(consensus_proposal_hash) {
                    self.metrics.confirm_ack_error("invalid_proposal_hash");
                    debug!(
                        "Got {} exptected {}",
                        consensus_proposal_hash,
                        self.bft_round_state.consensus_proposal.hash()
                    );
                    bail!("ConfirmAck got invalid consensus proposal hash");
                }

                // Save ConfirmAck. Ends if the message already has been processed
                if !self.store.bft_round_state.confirm_ack.insert(msg.clone()) {
                    self.metrics.confirm_ack("already_processed");
                    info!("ConfirmAck has already been processed");

                    return Ok(());
                }

                // Get ConfirmAck count
                let confirmed_ack_validators = self
                    .bft_round_state
                    .confirm_ack
                    .iter()
                    .flat_map(|signed_message| signed_message.validators.clone())
                    .collect::<HashSet<ValidatorPublicKey>>();

                let confirmed_power = self.compute_voting_power(
                    confirmed_ack_validators
                        .into_iter()
                        .collect::<Vec<_>>()
                        .as_slice(),
                );
                let voting_power = confirmed_power + self.get_own_voting_power();
                let f = self.compute_f();
                info!(
                    "✅ Slot {} confirmed acks: {} / {} ({} validators for a total bond = {})",
                    self.bft_round_state.slot,
                    voting_power,
                    2 * f + 1,
                    self.bft_round_state.consensus_proposal.validators.len(),
                    self.bft_round_state.staking.total_bond()
                );
                self.metrics.confirmed_ack_gauge(voting_power);
                if voting_power > 2 * f {
                    // Get all signatures received and change ValidatorPublicKey for ValidatorPubKey
                    let aggregates: &Vec<&Signed<ConsensusNetMessage, ValidatorPublicKey>> =
                        &self.bft_round_state.confirm_ack.iter().collect();

                    // Aggregates them into a *Commit* Quorum Certificate
                    let commit_signed_aggregation = self.crypto.sign_aggregate(
                        ConsensusNetMessage::ConfirmAck(
                            self.bft_round_state.consensus_proposal.hash(),
                        ),
                        aggregates,
                    )?;

                    self.metrics.confirm_ack_commit_aggregate();

                    // Buffers the *Commit* Quorum Cerficiate
                    let commit_quorum_certificate = QuorumCertificate {
                        signature: commit_signed_aggregation.signature.clone(),
                        validators: commit_signed_aggregation.validators.clone(),
                    };
                    self.store
                        .bft_round_state
                        .commit_quorum_certificates
                        .insert(
                            self.store.bft_round_state.slot,
                            (
                                consensus_proposal_hash.clone(),
                                commit_quorum_certificate.clone(),
                            ),
                        );

                    // Broadcast the *Commit* Quorum Certificate to all validators
                    _ = self
                        .bus
                        .send(OutboundMessage::broadcast(self.sign_net_message(
                            ConsensusNetMessage::Commit(
                                consensus_proposal_hash.clone(),
                                commit_quorum_certificate,
                            ),
                        )?))
                        .context(
                            "Failed to broadcast ConsensusNetMessage::Confirm msg on the bus",
                        )?;

                    // Finishes the bft round
                    self.finish_round()?;
                    // Start new slot
                    if self.is_next_leader() {
                        self.delay_start_new_slot()?;
                    }
                }
                // TODO(?): Update behaviour when having more ?
                Ok(())
            }
            ConsensusNetMessage::Commit(consensus_proposal_hash, commit_quorum_certificate) => {
                // Message received by follower.

                // Verifies and save the *Commit* Quorum Certificate
                let commit_quorum_certificate_with_message = SignedWithKey {
                    msg: ConsensusNetMessage::ConfirmAck(consensus_proposal_hash.clone()),
                    signature: commit_quorum_certificate.signature.clone(),
                    validators: commit_quorum_certificate.validators.clone(),
                };

                match BlstCrypto::verify(&commit_quorum_certificate_with_message) {
                    Ok(res) => {
                        if !res {
                            self.metrics.commit_error("invalid_qc");
                            bail!("Commit Quorum Certificate received is invalid")
                        }
                        // Verify enough validators signed
                        let voting_power = self
                            .compute_voting_power(commit_quorum_certificate.validators.as_slice());
                        let f = self.compute_f();
                        if voting_power < 2 * f + 1 {
                            self.metrics.commit_error("incomplete_qc");
                            bail!("Commit Quorum Certificate does not contain enough validators signatures")
                        }

                        self.verify_quorum_and_catchup(
                            consensus_proposal_hash,
                            commit_quorum_certificate,
                        )?;

                        // Buffers the *Commit* Quorum Cerficiate
                        self.store
                            .bft_round_state
                            .commit_quorum_certificates
                            .insert(
                                self.store.bft_round_state.slot,
                                (
                                    consensus_proposal_hash.clone(),
                                    commit_quorum_certificate.clone(),
                                ),
                            );
                    }
                    Err(err) => {
                        self.metrics.commit_error("bls_failure");
                        bail!("Commit Quorum Certificate verification failed: {}", err);
                    }
                }

                // Finishes the bft round
                self.finish_round()?;

                self.metrics.commit();

                // Start new slot
                if self.is_next_leader() {
                    // Send Prepare message to all validators
                    self.delay_start_new_slot()
                } else if self.is_part_of_consensus(self.crypto.validator_pubkey()) {
                    return Ok(());
                } else if self
                    .bft_round_state
                    .staking
                    .get_stake(self.crypto.validator_pubkey())
                    .is_some()
                {
                    self.send_candidacy()
                } else {
                    info!(
                        "😥 No stake on pubkey '{}'. Not sending candidacy.",
                        self.crypto.validator_pubkey()
                    );
                    return Ok(());
                }
            }
            ConsensusNetMessage::ValidatorCandidacy(candidacy) => {
                // Message received by leader & follower.
                info!("📝 Received candidacy message: {}", candidacy);

                debug!(
                    "Current consensus proposal: {}",
                    self.bft_round_state.consensus_proposal
                );

                // Verify that the validator is not already part of the consensus
                if self.is_part_of_consensus(&candidacy.pubkey) {
                    debug!("Validator is already part of the consensus");
                    return Ok(());
                }

                // Verify that the candidate has enough stake
                if let Some(stake) = self.bft_round_state.staking.get_stake(&candidacy.pubkey) {
                    if stake.amount < staking::MIN_STAKE {
                        bail!("🛑 Candidate validator does not have enough stake to be part of consensus");
                    }
                } else {
                    bail!("🛑 Candidate validator is not staking !");
                }

                // Add validator to consensus candidates
                self.new_validators_candidates.push(NewValidatorCandidate {
                    pubkey: candidacy.pubkey.clone(),
                    msg: msg.clone(),
                });
                Ok(())
            }
            ConsensusNetMessage::CatchupRequest() => {
                info!("🔄 Catchup request received");
                _ = self
                    .bus
                    .send(OutboundMessage::send(
                        msg.validators
                            .first()
                            .ok_or(anyhow!("No validator in msg"))?
                            .clone(),
                        self.sign_net_message(ConsensusNetMessage::CatchupResponse(
                            self.bft_round_state.staking.clone(),
                        ))?,
                    ))
                    .context(
                        "Failed to send ConsensusNetMessage::CatchupResponse msg on the bus",
                    )?;
                Ok(())
            }
            ConsensusNetMessage::CatchupResponse(staking) => {
                info!("🔄 Catchup response received");
                if self.bft_round_state.slot == 0
                    && self.bft_round_state.slot != self.bft_round_state.consensus_proposal.slot
                {
                    self.bft_round_state.staking = staking.clone();
                    Ok(())
                } else {
                    bail!("CatchupResponse is only valid for genesis block");
                }
            }
        }
    }

    fn handle_command(&mut self, msg: ConsensusCommand) -> Result<()> {
        match msg {
            ConsensusCommand::SingleNodeBlockGeneration => {
                let mut txs = vec![];
                if !self.pending_batches.is_empty() {
                    txs = self.pending_batches.remove(0);
                }
                let block = Block {
                    parent_hash: BlockHash::new(""),
                    height: BlockHeight(0),
                    timestamp: get_current_timestamp(),
                    txs,
                };
                _ = self
                    .bus
                    .send(ConsensusEvent::CommitBlock {
                        block: block.clone(),
                    })
                    .context("Failed to send ConsensusEvent::CommitBlock msg on the bus")?;
                Ok(())
            }
            ConsensusCommand::NewStaker(staker) => {
                self.store.bft_round_state.staking.add_staker(staker)
            }
            ConsensusCommand::StartNewSlot => self.start_new_slot(),
        }
    }

    async fn handle_mempool_event(&mut self, msg: MempoolEvent) -> Result<()> {
        match msg {
            MempoolEvent::LatestBatch(batch) => {
                debug!("Received batch with txs: {:?}", batch);
                self.pending_batches.push(batch);

                Ok(())
            }
        }
    }

    fn handle_peer_event(&mut self, msg: PeerEvent) -> Result<()> {
        match msg {
            PeerEvent::NewPeer { pubkey } => {
                if self.bft_round_state.slot != 0 {
                    return Ok(());
                }
                if !self.is_next_leader() {
                    return Ok(());
                }
                info!("New peer added to genesis: {}", pubkey);
                self.genesis_pubkeys.push(pubkey.clone());
                if self.genesis_pubkeys.len() == 2 {
                    // Start first slot
                    debug!("Got a 2nd validator, starting first slot after delay");
                    return self.delay_start_new_slot();
                }
                Ok(())
            }
        }
    }

    pub fn start_master(&mut self, config: SharedConf) -> Result<()> {
        let interval = config.storage.interval;

        // hack to avoid another bus for a specific wip case
        let command_sender = Pick::<broadcast::Sender<ConsensusCommand>>::get(&self.bus).clone();
        if config.id == "single-node" {
            info!(
                "No peers configured, starting as master generating blocks every {} seconds",
                interval
            );

            tokio::spawn(async move {
                loop {
                    sleep(Duration::from_secs(interval)).await;

                    _ = command_sender
                        .send(ConsensusCommand::SingleNodeBlockGeneration)
                        .log_error("Cannot send message over channel");
                }
            });
        }

        Ok(())
    }

    pub async fn start(&mut self) -> Result<()> {
        handle_messages! {
            on_bus self.bus,
            listen<ConsensusCommand> cmd => {
                match self.handle_command(cmd) {
                    Ok(_) => (),
                    Err(e) => warn!("Error while handling consensus command: {:#}", e),
                }
            }
            listen<MempoolEvent> cmd => {
                match self.handle_mempool_event(cmd).await{
                    Ok(_) => (),
                    Err(e) => warn!("Error while handling mempool event: {:#}", e),
                }
            }
            listen<SignedWithKey<ConsensusNetMessage>> cmd => {
                match self.handle_net_message(&cmd) {
                    Ok(_) => (),
                    Err(e) => warn!("Consensus message failed: {:#}", e),
                }
            }
            listen<PeerEvent> cmd => {
                match self.handle_peer_event(cmd) {
                    Ok(_) => (),
                    Err(e) => warn!("Error while handling peer event: {:#}", e),
                }
            }
        }
    }

    fn sign_net_message(
        &self,
        msg: ConsensusNetMessage,
    ) -> Result<SignedWithKey<ConsensusNetMessage>> {
        debug!("🔏 Signing message: {:?}", msg);
        self.crypto.sign(msg)
    }
}

#[cfg(test)]
mod test {
    use std::sync::Arc;

    use super::*;
    use crate::{
        p2p::network::NetMessage,
        utils::{conf::Conf, crypto},
    };
    use assertables::assert_contains;
    use staking::Stake;
    use tokio::sync::broadcast::Receiver;

    struct TestCtx {
        out_receiver: Receiver<OutboundMessage>,
        _event_receiver: Receiver<ConsensusEvent>,
        consensus: Consensus,
        name: String,
    }

    impl TestCtx {
        async fn new(name: &str, crypto: BlstCrypto) -> Self {
            let shared_bus = SharedMessageBus::new(BusMetrics::global("global".to_string()));
            let out_receiver = get_receiver::<OutboundMessage>(&shared_bus).await;
            let event_receiver = get_receiver::<ConsensusEvent>(&shared_bus).await;
            let bus = ConsensusBusClient::new_from_bus(shared_bus.new_handle()).await;

            let store = ConsensusStore::default();
            let conf = Arc::new(Conf::default());
            let consensus = Consensus {
                metrics: ConsensusMetrics::global("id".to_string()),
                bus,
                genesis_pubkeys: vec![],
                file: None,
                store,
                config: conf,
                crypto: Arc::new(crypto),
            };

            Self {
                out_receiver,
                _event_receiver: event_receiver,
                consensus,
                name: name.to_string(),
            }
        }

        async fn build() -> (Self, Self) {
            let crypto = crypto::BlstCrypto::new("node-1".into());
            info!("node 1: {}", crypto.validator_pubkey());
            let c_other = crypto::BlstCrypto::new("node-2".into());
            info!("node 2: {}", c_other.validator_pubkey());
            let mut node1 = Self::new("node-1", crypto.clone()).await;
            node1.consensus.is_next_leader = true;
            node1.consensus.genesis_pubkeys = vec![
                crypto.validator_pubkey().clone(),
                c_other.validator_pubkey().clone(),
            ];

            let mut node2 = Self::new("node-2", c_other).await;
            node2.consensus.is_next_leader = false;
            node2.consensus.bft_round_state.leader_pubkey = crypto.validator_pubkey().clone();
            node2.consensus.bft_round_state.leader_index = 0;

            (node1, node2)
        }

        async fn new_node(name: &str, leader: &Self, leader_index: u64) -> Self {
            let crypto = crypto::BlstCrypto::new(name.into());
            let mut node = Self::new(name, crypto.clone()).await;

            node.consensus.bft_round_state.leader_pubkey = leader.pubkey();
            node.consensus.bft_round_state.leader_index = leader_index;

            node
        }

        fn pubkey(&self) -> ValidatorPublicKey {
            self.consensus.crypto.validator_pubkey().clone()
        }

        #[track_caller]
        fn handle_msg(&mut self, msg: &SignedWithKey<ConsensusNetMessage>, err: &str) {
            debug!("📥 {} Handling message: {:?}", self.name, msg);
            self.consensus.handle_net_message(msg).expect(err);
        }

        #[track_caller]
        fn handle_msg_err(&mut self, msg: &SignedWithKey<ConsensusNetMessage>) -> Error {
            debug!("📥 {} Handling message expecting err: {:?}", self.name, msg);
            let err = self.consensus.handle_net_message(msg).unwrap_err();
            info!("Expected error: {:#}", err);
            err
        }

        #[track_caller]
        fn add_staker(&mut self, staker: &Self, amount: u64, err: &str) {
            debug!("➕ {} Add staker: {:?}", self.name, staker.name);
            self.consensus
                .handle_command(ConsensusCommand::NewStaker(Staker {
                    pubkey: staker.consensus.crypto.validator_pubkey().clone(),
                    stake: Stake { amount },
                }))
                .expect(err)
        }

        #[track_caller]
        fn with_stake(&mut self, amount: u64, err: &str) {
            self.consensus
                .handle_command(ConsensusCommand::NewStaker(Staker {
                    pubkey: self.consensus.crypto.validator_pubkey().clone(),
                    stake: Stake { amount },
                }))
                .expect(err);
        }

        fn start_new_slot(&mut self) {
            self.consensus
                .start_new_slot()
                .expect("Failed to start slot");
        }

        #[track_caller]
        fn assert_broadcast(
            &mut self,
            err: &str,
        ) -> Signed<ConsensusNetMessage, ValidatorPublicKey> {
            #[allow(clippy::expect_fun_call)]
            let rec = self
                .out_receiver
                .try_recv()
                .expect(format!("{err}: No message broadcasted").as_str());

            if let OutboundMessage::BroadcastMessage(net_msg) = rec {
                if let NetMessage::ConsensusMessage(msg) = net_msg {
                    msg
                } else {
                    panic!("{err}: Consenus OutboundMessage message is missing");
                }
            } else {
                panic!("{err}: Broadcast OutboundMessage message is missing");
            }
        }

        #[track_caller]
        fn assert_send(
            &mut self,
            to: &Self,
            err: &str,
        ) -> Signed<ConsensusNetMessage, ValidatorPublicKey> {
            #[allow(clippy::expect_fun_call)]
            let rec = self
                .out_receiver
                .try_recv()
                .expect(format!("{err}: No message sent").as_str());

            if let OutboundMessage::SendMessage {
                validator_id: dest,
                msg: net_msg,
            } = rec
            {
                assert_eq!(to.pubkey(), dest);
                if let NetMessage::ConsensusMessage(msg) = net_msg {
                    msg
                } else {
                    panic!("Consenus OutboundMessage message is missing");
                }
            } else {
                panic!("Send OutboundMessage message is missing");
            }
        }
    }

    #[test_log::test(tokio::test)]
    async fn test_happy_path() {
        let (mut node1, mut node2) = TestCtx::build().await;

        node1.start_new_slot();
        // Slot 0 - leader = node1
        let leader_proposal = node1.assert_broadcast("Leader proposal");
        node2.handle_msg(&leader_proposal, "Leader proposal");

        let slave_vote = node2.assert_send(&node1, "Slave vote");
        node1.handle_msg(&slave_vote, "Slave vote");

        let leader_confirm = node1.assert_broadcast("Leader confirm");
        node2.handle_msg(&leader_confirm, "Leader confirm");

        let slave_confirm_ack = node2.assert_send(&node1, "Slave confirm ack");
        node1.handle_msg(&slave_confirm_ack, "Slave confirm ack");

        let leader_commit = node1.assert_broadcast("Leader commit");
        node2.handle_msg(&leader_commit, "Leader commit");

        // Slot 1 - leader = node2
        let leader_proposal = node2.assert_broadcast("Leader proposal");
        node1.handle_msg(&leader_proposal, "Leader proposal");

        let slave_vote = node1.assert_send(&node2, "Slave vote");
        node2.handle_msg(&slave_vote, "Slave vote");

        let leader_confirm = node2.assert_broadcast("Leader confirm");
        node1.handle_msg(&leader_confirm, "Leader confirm");

        let slave_confirm_ack = node1.assert_send(&node2, "Slave confirm ack");
        node2.handle_msg(&slave_confirm_ack, "Slave confirm ack");

        let leader_commit = node2.assert_broadcast("Leader commit");
        node1.handle_msg(&leader_commit, "Leader commit");

        // Slot 2 - leader = node1
        let leader_proposal = node1.assert_broadcast("Leader proposal");
        node2.handle_msg(&leader_proposal, "Leader proposal");

        let slave_vote = node2.assert_send(&node1, "Slave vote");
        node1.handle_msg(&slave_vote, "Slave vote");

        let leader_confirm = node1.assert_broadcast("Leader confirm");
        node2.handle_msg(&leader_confirm, "Leader confirm");

        let slave_confirm_ack = node2.assert_send(&node1, "Slave confirm ack");
        node1.handle_msg(&slave_confirm_ack, "Slave confirm ack");

        let leader_commit = node1.assert_broadcast("Leader commit");
        node2.handle_msg(&leader_commit, "Leader commit");

        assert_eq!(node1.consensus.blocks.len(), 3);
        assert_eq!(node2.consensus.blocks.len(), 3);
    }

    #[test_log::test(tokio::test)]
    async fn test_candidacy() {
        let (mut node1, mut node2) = TestCtx::build().await;

        // Slot 0
        {
            node1.start_new_slot();
            let leader_proposal = node1.assert_broadcast("Leader proposal");
            node2.handle_msg(&leader_proposal, "Leader proposal");
            let slave_vote = node2.assert_send(&node1, "Slave vote");
            node1.handle_msg(&slave_vote, "Slave vote");
            let leader_confirm = node1.assert_broadcast("Leader confirm");
            node2.handle_msg(&leader_confirm, "Leader confirm");
            let slave_confirm_ack = node2.assert_send(&node1, "Slave confirm ack");
            node1.handle_msg(&slave_confirm_ack, "Slave confirm ack");
            let leader_commit = node1.assert_broadcast("Leader commit");
            node2.handle_msg(&leader_commit, "Leader commit");
        }

        let mut node3 = TestCtx::new_node("node-3", &node2, 1).await;
        // Slot 1: New slave catchup - leader = node2
        {
            info!("➡️  Leader proposal");
            let leader_proposal = node2.assert_broadcast("Leader proposal");
            node1.handle_msg(&leader_proposal, "Leader proposal");
            node3.handle_msg(&leader_proposal, "Leader proposal");
            info!("➡️  Slave 2 catchup");
            let slave2_catchup_req = node3.assert_send(&node2, "Slave2 catchup");
            node2.handle_msg(&slave2_catchup_req, "Slave2 catchup");
            let leader_catchup_resp = node2.assert_send(&node3, "Salve2 catchup");
            node3.handle_msg(&leader_catchup_resp, "Slave2 catchup");
            info!("➡️  Slave vote");
            let slave_vote = node1.assert_send(&node2, "Slave vote");
            node2.handle_msg(&slave_vote, "Slave vote");
            info!("➡️  Leader confirm");
            let leader_confirm = node2.assert_broadcast("Leader confirm");
            node1.handle_msg(&leader_confirm, "Leader confirm");
            node3.handle_msg(&leader_confirm, "Leader confirm");
            info!("➡️  Slave confirm ack");
            let slave_confirm_ack = node1.assert_send(&node2, "Slave confirm ack");
            node2.handle_msg(&slave_confirm_ack, "Slave confirm ack");
            info!("➡️  Leader commit");
            let leader_commit = node2.assert_broadcast("Leader commit");
            node1.handle_msg(&leader_commit, "Leader commit");

            node3.with_stake(100, "Add stake");
            node3.handle_msg(&leader_commit, "Leader commit");
            info!("➡️  Slave 2 candidacy");
            let slave2_candidacy = node3.assert_broadcast("Slave 2 candidacy");
            assert_contains!(
                node2.handle_msg_err(&slave2_candidacy).to_string(),
                "validator is not staking"
            );
            node1.add_staker(&node3, 100, "Add staker");
            node1.handle_msg(&slave2_candidacy, "Slave 2 candidacy");
            node2.add_staker(&node3, 100, "Add staker");
            node2.handle_msg(&slave2_candidacy, "Slave 2 candidacy");
        }

        // Slot 2: Still a slot without slave 2 - leader = node 1
        {
            info!("➡️  Leader proposal");
            let leader_proposal = node1.assert_broadcast("Leader proposal");
            if let ConsensusNetMessage::Prepare(consensus_proposal) = &leader_proposal.msg {
                assert_eq!(consensus_proposal.validators.len(), 2);
            } else {
                panic!("Leader proposal is not a Prepare message");
            }
            node2.handle_msg(&leader_proposal, "Leader proposal");
            node3.handle_msg(&leader_proposal, "Leader proposal");
            info!("➡️  Slave vote");
            let slave_vote = node2.assert_send(&node1, "Slave vote");
            node1.handle_msg(&slave_vote, "Slave vote");
            info!("➡️  Leader confirm");
            let leader_confirm = node1.assert_broadcast("Leader confirm");
            node2.handle_msg(&leader_confirm, "Leader confirm");
            node3.handle_msg(&leader_confirm, "Leader confirm");
            info!("➡️  Slave confirm ack");
            let slave_confirm_ack = node2.assert_send(&node1, "Slave confirm ack");
            node1.handle_msg(&slave_confirm_ack, "Slave confirm ack");
            info!("➡️  Leader commit");
            let leader_commit = node1.assert_broadcast("Leader commit");
            node2.handle_msg(&leader_commit, "Leader commit");
            node3.handle_msg(&leader_commit, "Leader commit");
            info!("➡️  Slave 2 candidacy");
            let slave2_candidacy = node3.assert_broadcast("Slave 2 candidacy");
            node1.handle_msg(&slave2_candidacy, "Slave 2 candidacy");
            node2.handle_msg(&slave2_candidacy, "Slave 2 candidacy");
        }

        // Slot 3: Slave 2 joined consensus, leader = node-2
        {
            info!("➡️  Leader proposal");
            let leader_proposal = node2.assert_broadcast("Leader proposal");
            if let ConsensusNetMessage::Prepare(consensus_proposal) = &leader_proposal.msg {
                assert_eq!(consensus_proposal.validators.len(), 3);
            } else {
                panic!("Leader proposal is not a Prepare message");
            }
            node1.handle_msg(&leader_proposal, "Leader proposal");
            node3.handle_msg(&leader_proposal, "Leader proposal");
            info!("➡️  Slave vote");
            let slave_vote = node1.assert_send(&node2, "Slave vote");
            let slave2_vote = node3.assert_send(&node2, "Slave vote");
            node2.handle_msg(&slave_vote, "Slave vote");
            node2.handle_msg(&slave2_vote, "Slave vote");
            info!("➡️  Leader confirm");
            let leader_confirm = node2.assert_broadcast("Leader confirm");
            node1.handle_msg(&leader_confirm, "Leader confirm");
            node3.handle_msg(&leader_confirm, "Leader confirm");
            info!("➡️  Slave confirm ack");
            let slave_confirm_ack = node1.assert_send(&node2, "Slave confirm ack");
            let slave2_confirm_ack = node3.assert_send(&node2, "Slave confirm ack");
            node2.handle_msg(&slave_confirm_ack, "Slave confirm ack");
            node2.handle_msg(&slave2_confirm_ack, "Slave confirm ack");
            info!("➡️  Leader commit");
            let leader_commit = node2.assert_broadcast("Leader commit");
            node1.handle_msg(&leader_commit, "Leader commit");
            node3.handle_msg(&leader_commit, "Leader commit");
        }

        assert_eq!(node1.consensus.bft_round_state.slot, 4);
        assert_eq!(node2.consensus.bft_round_state.slot, 4);
        assert_eq!(node3.consensus.bft_round_state.slot, 4);
    }
}<|MERGE_RESOLUTION|>--- conflicted
+++ resolved
@@ -127,23 +127,6 @@
 #[derive(Debug, Serialize, Deserialize, Clone, Encode, Decode, PartialEq, Eq, Hash, Default)]
 pub struct QuorumCertificateHash(Vec<u8>);
 
-<<<<<<< HEAD
-bus_client! {
-struct ConsensusBusClient {
-    sender(OutboundMessage),
-    sender(ConsensusEvent),
-    sender(ConsensusCommand),
-    sender(P2PCommand),
-    sender(Query<MempoolCommand, MempoolResponse>),
-    receiver(ConsensusCommand),
-    receiver(MempoolEvent),
-    receiver(SignedWithKey<ConsensusNetMessage>),
-    receiver(PeerEvent),
-}
-}
-
-=======
->>>>>>> d2aab881
 #[derive(Debug, Clone, Serialize, Deserialize, Encode, Decode, PartialEq, Eq, Hash)]
 pub struct NewValidatorCandidate {
     pubkey: ValidatorPublicKey, // TODO: possible optim: the pubkey is already present in the msg,
@@ -181,6 +164,7 @@
     sender(OutboundMessage),
     sender(ConsensusEvent),
     sender(ConsensusCommand),
+    sender(P2PCommand),
     sender(Query<MempoolCommand, MempoolResponse>),
     receiver(ConsensusCommand),
     receiver(MempoolEvent),
