//! Handles all consensus logic up to block commitment.

use anyhow::{bail, Context, Error, Result};
use bincode::{Decode, Encode};
use serde::{Deserialize, Serialize};
use std::{
    collections::{HashMap, HashSet},
    default::Default,
    fs,
    path::Path,
    time::Duration,
};
use tokio::time::sleep;
use tracing::{info, warn};

use crate::{
    bus::BusMessage,
    bus::{
        bus_client,
        command_response::{CmdRespClient, Query},
        SharedMessageBus,
    },
    handle_messages,
    mempool::{MempoolCommand, MempoolResponse},
    model::{get_current_timestamp, Block, BlockHash, Hashable, SharedRunContext, Transaction},
    p2p::network::{OutboundMessage, Signature, Signed, SignedWithId, SignedWithKey},
    utils::{
        conf::SharedConf,
        crypto::{BlstCrypto, SharedBlstCrypto},
        logger::LogMe,
        modules::Module,
    },
    validator_registry::{
        ValidatorId, ValidatorPublicKey, ValidatorRegistry, ValidatorRegistryNetMessage,
    },
};

#[derive(Debug, Serialize, Deserialize, Clone, Encode, Decode, PartialEq, Eq, Hash)]
pub enum ConsensusNetMessage {
    StartNewSlot,
    Prepare(ConsensusProposal),
    PrepareVote(ConsensusProposalHash, bool),
    Confirm(ConsensusProposalHash, QuorumCertificate),
    ConfirmAck(ConsensusProposalHash),
    Commit(ConsensusProposalHash, QuorumCertificate),
}

#[derive(Debug, Clone, Deserialize, Serialize)]
pub enum ConsensusCommand {
    SaveOnDisk,
    GenerateNewBlock,
}

#[derive(Debug, Clone, Deserialize, Serialize)]
pub enum ConsensusEvent {
    CommitBlock { batch_id: String, block: Block },
}

impl BusMessage for ConsensusCommand {}
impl BusMessage for ConsensusEvent {}
impl BusMessage for ConsensusNetMessage {}

// TODO: move struct to model.rs ?
#[derive(Serialize, Deserialize, Encode, Decode, Default)]
pub struct BFTRoundState {
    consensus_proposal: ConsensusProposal,
    slot: Slot,
    view: View,
    prepare_votes: HashSet<Signed<ConsensusNetMessage, ValidatorPublicKey>>,
    prepare_quorum_certificate: QuorumCertificate,
    confirm_ack: HashSet<Signed<ConsensusNetMessage, ValidatorPublicKey>>,
    commit_quorum_certificates: HashMap<Slot, (ConsensusProposalHash, QuorumCertificate)>,
}

#[derive(Serialize, Deserialize, Encode, Decode, Default, Debug, Clone, PartialEq, Eq, Hash)]
pub struct QuorumCertificate {
    signature: Signature,
    validators: Vec<ValidatorPublicKey>,
}

impl BFTRoundState {
    fn finish_round(
        &mut self,
        consensus_command_sender: &Sender<ConsensusCommand>,
    ) -> Result<(), Error> {
        self.slot += 1;
        self.view = 0;
        self.prepare_votes = HashSet::default();
        self.confirm_ack = HashSet::default();

        // TODO: apply new block
        // Applies and add new block to its NodeState
        _ = consensus_command_sender
            .send(ConsensusCommand::GenerateNewBlock)
            .context("Cannot send message over channel")?;
        _ = consensus_command_sender
            .send(ConsensusCommand::SaveOnDisk)
            .context("Cannot send message over channel")?;
        Ok(())
    }
}

pub type Slot = u64;
pub type View = u64;

// TODO: move struct to model.rs ?
#[derive(Debug, Clone, Default, Serialize, Deserialize, Encode, Decode, PartialEq, Eq, Hash)]
pub struct ConsensusProposal {
    pub slot: Slot,
    pub view: u64,
    pub previous_consensus_proposal_hash: ConsensusProposalHash,
    pub block: Block, // FIXME: Block ou cut ?
}

impl Hashable<ConsensusProposalHash> for ConsensusProposal {
    fn hash(&self) -> ConsensusProposalHash {
        //TODO
        ConsensusProposalHash(vec![])
    }
}

<<<<<<< HEAD
#[derive(Debug, Serialize, Deserialize, Clone, Encode, Decode, PartialEq, Eq, Hash, Default)]
pub struct ConsensusProposalHash(Vec<u8>);
=======
bus_client! {
struct ConsensusBusClient {
    sender(OutboundMessage),
    sender(ConsensusEvent),
    sender(ConsensusCommand),
    sender(Query<MempoolCommand, MempoolResponse>),
    receiver(ValidatorRegistryNetMessage),
    receiver(ConsensusCommand),
    receiver(SignedWithId<ConsensusNetMessage>),
}
}
>>>>>>> 71b35462

#[derive(Serialize, Deserialize, Encode, Decode)]
pub struct Consensus {
    validators: ValidatorRegistry,
    bft_round_state: BFTRoundState,
    pub blocks: Vec<Block>,
    batch_id: u64,
    // Accumulated batches from mempool
    tx_batches: HashMap<String, Vec<Transaction>>,
    // Current proposed block
    current_block_batches: Vec<String>,
    // Once a block commits, we store it there (or not ?)
    // committed_block_batches: HashMap<String, HashMap<String, Vec<Transaction>>>,
}

impl Module for Consensus {
    fn name() -> &'static str {
        "Consensus"
    }

    type Context = SharedRunContext;

<<<<<<< HEAD
    fn build(ctx: &Self::Context) -> Result<Self> {
        Ok(
            Consensus::load_from_disk(&ctx.data_directory).unwrap_or_else(|_| {
                warn!("Failed to load consensus state from disk, using a default one");
                Consensus::default()
            }),
        )
=======
    async fn build(_ctx: &Self::Context) -> Result<Self> {
        Ok(Consensus::load_from_disk().unwrap_or_else(|_| {
            warn!("Failed to load consensus state from disk, using a default one");
            Consensus::default()
        }))
>>>>>>> 71b35462
    }

    fn run(&mut self, ctx: Self::Context) -> impl futures::Future<Output = Result<()>> + Send {
        self.start(ctx.bus.new_handle(), ctx.config.clone(), ctx.crypto.clone())
    }
}

impl Consensus {
    fn add_block(&mut self, block: Block) {
        self.blocks.push(block);
    }

    fn new_block(&mut self) -> Block {
        let last_block = self.blocks.last();

        let parent_hash = last_block
            .map(|b| b.hash())
            .unwrap_or(BlockHash::new("000"));
        let parent_height = last_block.map(|b| b.height).unwrap_or_default();

        let mut all_txs = vec![];

        // prepare accumulated txs to feed the block
        // a previous batch can be there because of a previous block that failed to commit
        for (batch_id, txs) in self.tx_batches.iter() {
            all_txs.extend(txs.clone());
            self.current_block_batches.push(batch_id.clone());
        }

        // Start Consensus with following block
        let block = Block {
            parent_hash,
            height: parent_height + 1,
            timestamp: get_current_timestamp(),
            txs: all_txs,
        };

        // Waiting for commit... TODO split this task

        // Commit block/if commit fails,
        // block won't be added, next block will try to add the txs
        self.add_block(block.clone());

        // Once commited we clean the state for the next block
        for cbb in self.current_block_batches.iter() {
            self.tx_batches.remove(cbb);
        }
        _ = self.current_block_batches.drain(0..);

        info!("New block {}", block.height);
        block
    }

    pub fn save_on_disk(&self) -> Result<()> {
        let mut writer = fs::File::create("data.bin").log_error("Create Ctx file")?;
        bincode::encode_into_std_write(self, &mut writer, bincode::config::standard())
            .log_error("Serializing Ctx chain")?;
        info!("Saved blockchain on disk with {} blocks", self.blocks.len());

        Ok(())
    }

    pub fn load_from_disk(data_directory: &Path) -> Result<Self> {
        let mut reader =
            fs::File::open(data_directory.join("data.bin")).log_warn("Loading data from disk")?;
        let ctx: Consensus =
            bincode::decode_from_std_read(&mut reader, bincode::config::standard())
                .log_warn("Deserializing data from disk")?;
        info!("Loaded {} blocks from disk.", ctx.blocks.len());

        Ok(ctx)
    }

    fn verify_consensus_proposal(&self, consensus_proposal: &ConsensusProposal) -> bool {
        // Verify slot
        if self.bft_round_state.slot != consensus_proposal.slot {
            warn!(
                "Consensus proposal slot is incorrect. Received {} and expected {}",
                consensus_proposal.slot, self.bft_round_state.slot
            );
            return false;
        }
        // Verify view
        if self.bft_round_state.view != consensus_proposal.view {
            warn!(
                "Consensus proposal view is incorrect. Received {} and expected {}",
                consensus_proposal.view, self.bft_round_state.view
            );
            return false;
        }

        // Verify previous consensus hash is correct
        // Verify block
        true
    }

    fn verify_consensus_proposal_hash(
        &self,
        consensus_proposal_hash: &ConsensusProposalHash,
    ) -> bool {
        // Verify that the vote is for the correct proposal
        self.bft_round_state.consensus_proposal.hash() == *consensus_proposal_hash
    }

    fn is_leader(&self) -> bool {
        // TODO
        true
    }

    fn get_next_leader(&self) -> ValidatorId {
        // TODO
        ValidatorId("node-1".to_owned())
    }

    fn leader_id(&self) -> ValidatorId {
        // TODO
        ValidatorId("node-1".to_owned())
    }

    fn handle_net_message(
        &mut self,
        msg: SignedWithId<ConsensusNetMessage>,
        crypto: &BlstCrypto,
<<<<<<< HEAD
        outbound_sender: &Sender<OutboundMessage>,
        consensus_command_sender: &Sender<ConsensusCommand>,
=======
        bus: &ConsensusBusClient,
>>>>>>> 71b35462
    ) -> Result<(), Error> {
        if !self.validators.check_signed(&msg)? {
            bail!("Invalid signature for message {:?}", msg);
        }

        let mut prev_consensus_proposal_hash =
            ConsensusProposalHash("GenesisBlock".as_bytes().to_vec());

        match &msg.msg {
            ConsensusNetMessage::StartNewSlot => {
                // Message received by leader.

                // Verifies that previous slot has a valid *Commit* Quorum Certificate
                if self.bft_round_state.slot > 0 {
                    match self
                        .bft_round_state
                        .commit_quorum_certificates
                        .get(&(self.bft_round_state.slot - 1))
                    {
                        Some((
                            previous_consensus_proposal_hash,
                            previous_commit_quorum_certificate,
                        )) => {
                            prev_consensus_proposal_hash = previous_consensus_proposal_hash.clone();
                            let previous_commit_quorum_certificate_with_message = SignedWithKey {
                                msg: ConsensusNetMessage::ConfirmAck(
                                    previous_consensus_proposal_hash.clone(),
                                ),
                                signature: previous_commit_quorum_certificate.signature.clone(),
                                validators: previous_commit_quorum_certificate.validators.clone(),
                            };
                            // Verify valid signature
                            match BlstCrypto::verify(
                                &previous_commit_quorum_certificate_with_message,
                            ) {
                                Ok(res) => {
                                    if !res {
                                        bail!("Previous Commit Quorum Certificate is invalid")
                                    }
                                }
                                Err(err) => {
                                    bail!("Previous Commit Quorum Certificate verification failed: {}", err)
                                }
                            }
                            // Verify there is at least 2𝑓+1 validators that signed
                            let unique_voting_validators =
                                previous_commit_quorum_certificate_with_message
                                    .validators
                                    .iter()
                                    .cloned()
                                    .collect::<HashSet<ValidatorPublicKey>>();
                            // TODO: f have to be computed for previous slot
                            let f: usize = self.validators.get_validators_count() / 3;
                            if unique_voting_validators.len() < (2 * f) + 1 {
                                bail!("Previous Commit Quorum Certificate did not received enough signatures")
                            }

                            // Verify those validators are legit
                        }
                        None => {
                            bail!(
                                "Can't start new slot: unknown previous commit quorum certificate"
                            )
                        }
                    };
                }
                // Verifies that to-be-built block is large enough (?)

                // Updates its bft state
                // TODO: update view when rebellion
                // self.bft_round_state.view += 1;

                // Creates ConsensusProposal
                let consensus_proposal = ConsensusProposal {
                    slot: self.bft_round_state.slot,
                    view: self.bft_round_state.view,
                    previous_consensus_proposal_hash: prev_consensus_proposal_hash,
                    block: self.new_block(),
                };

                self.bft_round_state.consensus_proposal = consensus_proposal.clone();

                // Broadcasts Prepare message to all validators
                _ = outbound_sender
                    .send(OutboundMessage::broadcast(Self::sign_net_message(
                        crypto,
                        ConsensusNetMessage::Prepare(consensus_proposal),
                    )?))
                    .context("Failed to broadcast ConsensusNetMessage::Prepare msg on the bus")?;

                Ok(())
            }
            ConsensusNetMessage::Prepare(consensus_proposal) => {
                // Message received by validator.

                // Validate message comes from the correct leader
                if !msg.validators.contains(&self.leader_id()) {
                    bail!("Prepare consensus message does not come from current leader");
                    // TODO: slash ?
                }
                // Verify consensus proposal
                let vote = self.verify_consensus_proposal(consensus_proposal);
<<<<<<< HEAD

                // Responds PrepareVote message to leader with validator's vote on this proposal
                _ = outbound_sender
=======
                // Responds PrepareVote message to leader with replica's vote on this proposal
                _ = bus
>>>>>>> 71b35462
                    .send(OutboundMessage::send(
                        self.leader_id(),
                        Self::sign_net_message(
                            crypto,
                            ConsensusNetMessage::PrepareVote(consensus_proposal.hash(), vote),
                        )?,
                    ))
                    .context("Failed to send ConsensusNetMessage::Confirm msg on the bus")?;
                Ok(())
            }
            ConsensusNetMessage::PrepareVote(consensus_proposal_hash, vote) => {
                // Message received by leader.

                // Verify that the vote is for the correct proposal
                if !self.verify_consensus_proposal_hash(consensus_proposal_hash) {
                    bail!("PrepareVote has not received valid consensus proposal hash");
                } else if !vote {
                    bail!("PrepareVote received is false");
                }

                // Save vote message
                self.bft_round_state.prepare_votes.insert(
                    msg.with_pub_keys(self.validators.get_pub_keys_from_id(msg.validators.clone())),
                );

                // Get matching vote count
                let validated_votes_validators = self
                    .bft_round_state
                    .prepare_votes
                    .iter()
                    .flat_map(|signed_message| signed_message.validators.clone())
                    .collect::<HashSet<ValidatorPublicKey>>();

                // Waits for at least 𝑛−𝑓 = 2𝑓+1 matching PrepareVote messages
                let f: usize = self.validators.get_validators_count() / 3;
                // TODO: Only wait for 2 * f because leader himself if the +1
                if validated_votes_validators.len() == 2 * f + 1 {
                    // Get all received signatures
                    let aggregates: &Vec<&Signed<ConsensusNetMessage, ValidatorPublicKey>> =
                        &self.bft_round_state.prepare_votes.iter().collect();

                    // Aggregates them into a *Prepare* Quorum Certificate
                    let prepvote_signed_aggregation = crypto.sign_aggregate(
                        ConsensusNetMessage::PrepareVote(
                            self.bft_round_state.consensus_proposal.hash(),
                            *vote, // Here vote IS true
                        ),
                        aggregates,
                    )?;

                    // Buffers the *Prepare* Quorum Cerficiate
                    self.bft_round_state.prepare_quorum_certificate = QuorumCertificate {
                        signature: prepvote_signed_aggregation.signature.clone(),
                        validators: prepvote_signed_aggregation.validators.clone(),
                    };

                    // if fast-path ... TODO
<<<<<<< HEAD
                    // else send Confirm message to validators

                    // Broadcast the *Prepare* Quorum Certificate to all validators
                    _ = outbound_sender
=======
                    // else send Confirm message to replicas
                    _ = bus
>>>>>>> 71b35462
                        .send(OutboundMessage::broadcast(Self::sign_net_message(
                            crypto,
                            ConsensusNetMessage::Confirm(
                                consensus_proposal_hash.clone(),
                                self.bft_round_state.prepare_quorum_certificate.clone(),
                            ),
                        )?))
                        .context(
                            "Failed to broadcast ConsensusNetMessage::Confirm msg on the bus",
                        )?;
                }
                // TODO(?): Update behaviour when having more ?
                // else if validated_votes > 2 * f + 1 {}
                Ok(())
            }
            ConsensusNetMessage::Confirm(consensus_proposal_hash, prepare_quorum_certificate) => {
                // Message received by validator.

                // Verify that the Confirm is for the correct proposal
                if !self.verify_consensus_proposal_hash(consensus_proposal_hash) {
                    bail!("Confirm has not received valid consensus proposal hash");
                }

                // Verifies the *Prepare* Quorum Certificate
                let prepare_quorum_certificate_with_message = SignedWithKey {
                    msg: ConsensusNetMessage::PrepareVote(consensus_proposal_hash.clone(), true),
                    signature: prepare_quorum_certificate.signature.clone(),
                    validators: prepare_quorum_certificate.validators.clone(),
                };
                match BlstCrypto::verify(&prepare_quorum_certificate_with_message) {
                    Ok(res) => {
                        if !res {
                            bail!("Prepare Quorum Certificate received is invalid")
                        }
                        // Buffers the *Prepare* Quorum Cerficiate
                        self.bft_round_state.prepare_quorum_certificate =
                            prepare_quorum_certificate.clone();
                    }
                    Err(err) => bail!("Prepare Quorum Certificate verification failed: {}", err),
                }

                // Responds ConfirmAck to leader
                _ = bus
                    .send(OutboundMessage::send(
                        self.leader_id(),
                        Self::sign_net_message(
                            crypto,
                            ConsensusNetMessage::ConfirmAck(consensus_proposal_hash.clone()),
                        )?,
                    ))
                    .context("Failed to send ConsensusNetMessage::ConfirmAck msg on the bus")?;
                Ok(())
            }
            ConsensusNetMessage::ConfirmAck(consensus_proposal_hash) => {
                // Message received by leader.

                // Verify that the ConfirmAck is for the correct proposal
                if !self.verify_consensus_proposal_hash(consensus_proposal_hash) {
                    bail!("ConfirmAck has not received valid consensus proposal hash");
                }

                // Save ConfirmAck
                self.bft_round_state.confirm_ack.insert(
                    msg.with_pub_keys(self.validators.get_pub_keys_from_id(msg.validators.clone())),
                );

                // Get ConfirmAck count
                let confirmed_ack_validators = self
                    .bft_round_state
                    .confirm_ack
                    .iter()
                    .flat_map(|signed_message| signed_message.validators.clone())
                    .collect::<HashSet<ValidatorPublicKey>>();

                let f: usize = self.validators.get_validators_count() / 3;

<<<<<<< HEAD
                // TODO: Only waiting for 2 * f because leader himself if the +1
                if confirmed_ack_validators.len() == (2 * f + 1) {
                    // Get all signatures received and change ValidatorId for ValidatorPubKey
                    let aggregates: &Vec<&Signed<ConsensusNetMessage, ValidatorPublicKey>> =
                        &self.bft_round_state.confirm_ack.iter().collect();

                    // Aggregates them into a *Prepare* Quorum Certificate
                    let commit_signed_aggregation = crypto.sign_aggregate(
                        ConsensusNetMessage::ConfirmAck(
                            self.bft_round_state.consensus_proposal.hash(),
                        ),
                        aggregates,
                    )?;

                    // Buffers the *Commit* Quorum Cerficiate
                    let commit_quorum_certificate = QuorumCertificate {
                        signature: commit_signed_aggregation.signature.clone(),
                        validators: commit_signed_aggregation.validators.clone(),
                    };
                    self.bft_round_state.commit_quorum_certificates.insert(
                        self.bft_round_state.slot,
                        (
                            consensus_proposal_hash.clone(),
                            commit_quorum_certificate.clone(),
                        ),
                    );

                    // Broadcast the *Commit* Quorum Certificate to all validators
                    _ = outbound_sender
=======
                    // Send Commit message of this certificate to all replicas
                    _ = bus
>>>>>>> 71b35462
                        .send(OutboundMessage::broadcast(Self::sign_net_message(
                            crypto,
                            ConsensusNetMessage::Commit(
                                consensus_proposal_hash.clone(),
                                commit_quorum_certificate,
                            ),
                        )?))
                        .context(
                            "Failed to broadcast ConsensusNetMessage::Confirm msg on the bus",
                        )?;

                    // Finishes the bft round
                    self.bft_round_state
                        .finish_round(consensus_command_sender)?;
                }
                // TODO(?): Update behaviour when having more ?
                Ok(())
            }
            ConsensusNetMessage::Commit(consensus_proposal_hash, commit_quorum_certificate) => {
                // Message received by validator.

                // Verify that the vote is for the correct proposal
                if !self.verify_consensus_proposal_hash(consensus_proposal_hash) {
                    bail!("PrepareVote has not received valid consensus proposal hash");
                }

                // Verifies and save the *Commit* Quorum Certificate
                let commit_quorum_certificate_with_message = SignedWithKey {
                    msg: ConsensusNetMessage::ConfirmAck(consensus_proposal_hash.clone()),
                    signature: commit_quorum_certificate.signature.clone(),
                    validators: commit_quorum_certificate.validators.clone(),
                };

                match BlstCrypto::verify(&commit_quorum_certificate_with_message) {
                    Ok(res) => {
                        if !res {
                            bail!("Commit Quorum Certificate received is invalid")
                        }
                        // Buffers the *Commit* Quorum Cerficiate
                        self.bft_round_state.commit_quorum_certificates.insert(
                            self.bft_round_state.slot,
                            (
                                consensus_proposal_hash.clone(),
                                commit_quorum_certificate.clone(),
                            ),
                        );
                    }
                    Err(err) => bail!("Commit Quorum Certificate verification failed: {}", err),
                }

<<<<<<< HEAD
                // Finishes the bft round
                self.bft_round_state
                    .finish_round(consensus_command_sender)?;
=======
                // Starts new slot
                self.bft_round_state.is_leader = true;

                // Creates ConsensusProposal
                let consensus_proposal = ConsensusProposal {
                    slot: self.bft_round_state.slot,
                    view: self.bft_round_state.view,
                    previous_commit_quorum_certificate: commit_quorum_certificate,
                    block: Block::default(), // FIXME
                };
                // Send Prepare message to all replicas
                _ = bus
                    .send(OutboundMessage::broadcast(Self::sign_net_message(
                        crypto,
                        ConsensusNetMessage::Prepare(consensus_proposal),
                    )?))
                    .context("Failed to send ConsensusNetMessage::Prepare msg on the bus")?;
>>>>>>> 71b35462

                // Sends message to next leader to start new slot
                if self.is_leader() {
                    // Send Prepare message to all validators
                    _ = outbound_sender
                        .send(OutboundMessage::send(
                            self.get_next_leader(),
                            Self::sign_net_message(crypto, ConsensusNetMessage::StartNewSlot)?,
                        ))
                        .context(
                            "Failed to send ConsensusNetMessage::SartNewSlot msg on the bus",
                        )?;
                }
                Ok(())
            }
        }
    }

    async fn handle_command(
        &mut self,
        msg: ConsensusCommand,
<<<<<<< HEAD
        bus: &SharedMessageBus,
        _crypto: &BlstCrypto,
        consensus_event_sender: &Sender<ConsensusEvent>,
        _outbound_sender: &Sender<OutboundMessage>,
=======
        bus: &mut ConsensusBusClient,
        crypto: &BlstCrypto,
>>>>>>> 71b35462
    ) -> Result<()> {
        match msg {
            ConsensusCommand::GenerateNewBlock => {
                self.batch_id += 1;
                match bus
                    .request(MempoolCommand::CreatePendingBatch {
                        id: self.batch_id.to_string(),
                    })
                    .await?
                {
<<<<<<< HEAD
                    match res {
                        MempoolResponse::PendingBatch { id, txs } => {
                            info!("Received pending batch {} with {} txs", &id, &txs.len());
                            self.tx_batches.insert(id.clone(), txs);
                            let block = self.new_block();
                            // send to internal bus
                            _ = consensus_event_sender
                                .send(ConsensusEvent::CommitBlock {
                                    batch_id: id,
                                    block: block.clone(),
                                })
                                .context(
                                    "Failed to send ConsensusEvent::CommitBlock msg on the bus",
                                )?;
                        }
=======
                    MempoolResponse::PendingBatch { id, txs } => {
                        info!("Received pending batch {} with {} txs", &id, &txs.len());
                        self.tx_batches.insert(id.clone(), txs);
                        let block = self.new_block();
                        // send to internal bus
                        _ = bus
                            .send(ConsensusEvent::CommitBlock {
                                batch_id: id,
                                block: block.clone(),
                            })
                            .context("Failed to send ConsensusEvent::CommitBlock msg on the bus")?;

                        // send to network
                        _ = bus
                            .send(OutboundMessage::broadcast(Self::sign_net_message(
                                crypto,
                                ConsensusNetMessage::Commit(1),
                            )?))
                            .context(
                                "Failed to send ConsensusNetMessage::CommitBlock msg on the bus",
                            )?;
>>>>>>> 71b35462
                    }
                }
                Ok(())
            }

            ConsensusCommand::SaveOnDisk => {
                _ = self.save_on_disk();
                Ok(())
            }
        }
    }

    pub async fn start(
        &mut self,
        shared_bus: SharedMessageBus,
        config: SharedConf,
        crypto: SharedBlstCrypto,
    ) -> Result<()> {
<<<<<<< HEAD
        // let interval = config.storage.interval;
        // let node_is_alone = config.peers.is_empty();
        // FIXME: should be removed
        let temp_outbound_sender = bus.sender::<OutboundMessage>().await;
        let outbound_sender = bus.sender::<OutboundMessage>().await;
        let consensus_event_sender = bus.sender::<ConsensusEvent>().await;
        let consensus_command_sender = bus.sender::<ConsensusCommand>().await;

        // FIXME: node-2 sera le validateur qui déclanchera le démarrage du premier slot
        if config.id == ValidatorId("node-2".to_owned()) {
            let next_leader = self.get_next_leader();
            if let Ok(signed_message) =
                Self::sign_net_message(&crypto, ConsensusNetMessage::StartNewSlot)
            {
                tokio::spawn(async move {
                    // FIXME: on attend qlq secondes pour laisser le temps au bus de setup l'écoute
                    sleep(Duration::from_secs(2)).await;
                    _ = temp_outbound_sender
                        .send(OutboundMessage::send(next_leader, signed_message))
                        .log_error(
                            "Failed to send ConsensusNetMessage::StartNewSlot msg on the bus",
                        );
                });
            }
=======
        let interval = config.storage.interval;
        let is_master = config.peers.is_empty();

        let mut bus = ConsensusBusClient::new_from_bus(shared_bus.new_handle()).await;
        if is_master {
            info!(
                "No peers configured, starting as master generating blocks every {} seconds",
                interval
            );

            let bus2 = ConsensusBusClient::new_from_bus(shared_bus).await;
            tokio::spawn(async move {
                loop {
                    sleep(Duration::from_secs(interval)).await;

                    _ = bus2
                        .send(ConsensusCommand::GenerateNewBlock)
                        .log_error("Cannot send message over channel");
                    _ = bus2
                        .send(ConsensusCommand::SaveOnDisk)
                        .log_error("Cannot send message over channel");
                }
            });
>>>>>>> 71b35462
        }

        handle_messages! {
            on_bus bus,
            listen<ConsensusCommand> cmd => {
                match self.handle_command(cmd, &mut bus, &crypto).await{
                    Ok(_) => (),
                    Err(e) => warn!("Error while handling consensus command: {:#}", e),
                }
            }
            listen<SignedWithId<ConsensusNetMessage>> cmd => {
<<<<<<< HEAD
                // FIXME: remove info message
                info!("[{}] Received consensus message: {:?}", config.id, cmd);
                sleep(Duration::from_secs(1)).await;
                match self.handle_net_message(cmd, &crypto, &outbound_sender, &consensus_command_sender) {
=======
                match self.handle_net_message(cmd, &crypto, &bus){
>>>>>>> 71b35462
                    Ok(_) => (),
                    Err(e) => warn!("Error while handling consensus net message: {:#}", e),
                }
            }
            listen<ValidatorRegistryNetMessage> cmd => {
                self.validators.handle_net_message(cmd);
            }
        }
    }

    fn sign_net_message(
        crypto: &BlstCrypto,
        msg: ConsensusNetMessage,
    ) -> Result<SignedWithId<ConsensusNetMessage>> {
        crypto.sign(msg)
    }
}

impl Default for Consensus {
    fn default() -> Self {
        Self {
            blocks: vec![Block::default()],
            validators: ValidatorRegistry::default(),
            batch_id: 0,
            tx_batches: HashMap::new(),
            current_block_batches: vec![],
            bft_round_state: BFTRoundState::default(),
        }
    }
}<|MERGE_RESOLUTION|>--- conflicted
+++ resolved
@@ -79,10 +79,7 @@
 }
 
 impl BFTRoundState {
-    fn finish_round(
-        &mut self,
-        consensus_command_sender: &Sender<ConsensusCommand>,
-    ) -> Result<(), Error> {
+    fn finish_round(&mut self, bus: &ConsensusBusClient) -> Result<(), Error> {
         self.slot += 1;
         self.view = 0;
         self.prepare_votes = HashSet::default();
@@ -90,10 +87,10 @@
 
         // TODO: apply new block
         // Applies and add new block to its NodeState
-        _ = consensus_command_sender
+        _ = bus
             .send(ConsensusCommand::GenerateNewBlock)
             .context("Cannot send message over channel")?;
-        _ = consensus_command_sender
+        _ = bus
             .send(ConsensusCommand::SaveOnDisk)
             .context("Cannot send message over channel")?;
         Ok(())
@@ -119,10 +116,9 @@
     }
 }
 
-<<<<<<< HEAD
 #[derive(Debug, Serialize, Deserialize, Clone, Encode, Decode, PartialEq, Eq, Hash, Default)]
 pub struct ConsensusProposalHash(Vec<u8>);
-=======
+
 bus_client! {
 struct ConsensusBusClient {
     sender(OutboundMessage),
@@ -134,7 +130,6 @@
     receiver(SignedWithId<ConsensusNetMessage>),
 }
 }
->>>>>>> 71b35462
 
 #[derive(Serialize, Deserialize, Encode, Decode)]
 pub struct Consensus {
@@ -157,21 +152,13 @@
 
     type Context = SharedRunContext;
 
-<<<<<<< HEAD
-    fn build(ctx: &Self::Context) -> Result<Self> {
+    async fn build(ctx: &Self::Context) -> Result<Self> {
         Ok(
             Consensus::load_from_disk(&ctx.data_directory).unwrap_or_else(|_| {
                 warn!("Failed to load consensus state from disk, using a default one");
                 Consensus::default()
             }),
         )
-=======
-    async fn build(_ctx: &Self::Context) -> Result<Self> {
-        Ok(Consensus::load_from_disk().unwrap_or_else(|_| {
-            warn!("Failed to load consensus state from disk, using a default one");
-            Consensus::default()
-        }))
->>>>>>> 71b35462
     }
 
     fn run(&mut self, ctx: Self::Context) -> impl futures::Future<Output = Result<()>> + Send {
@@ -295,12 +282,7 @@
         &mut self,
         msg: SignedWithId<ConsensusNetMessage>,
         crypto: &BlstCrypto,
-<<<<<<< HEAD
-        outbound_sender: &Sender<OutboundMessage>,
-        consensus_command_sender: &Sender<ConsensusCommand>,
-=======
         bus: &ConsensusBusClient,
->>>>>>> 71b35462
     ) -> Result<(), Error> {
         if !self.validators.check_signed(&msg)? {
             bail!("Invalid signature for message {:?}", msg);
@@ -384,7 +366,7 @@
                 self.bft_round_state.consensus_proposal = consensus_proposal.clone();
 
                 // Broadcasts Prepare message to all validators
-                _ = outbound_sender
+                _ = bus
                     .send(OutboundMessage::broadcast(Self::sign_net_message(
                         crypto,
                         ConsensusNetMessage::Prepare(consensus_proposal),
@@ -403,14 +385,9 @@
                 }
                 // Verify consensus proposal
                 let vote = self.verify_consensus_proposal(consensus_proposal);
-<<<<<<< HEAD
 
                 // Responds PrepareVote message to leader with validator's vote on this proposal
-                _ = outbound_sender
-=======
-                // Responds PrepareVote message to leader with replica's vote on this proposal
                 _ = bus
->>>>>>> 71b35462
                     .send(OutboundMessage::send(
                         self.leader_id(),
                         Self::sign_net_message(
@@ -468,15 +445,10 @@
                     };
 
                     // if fast-path ... TODO
-<<<<<<< HEAD
                     // else send Confirm message to validators
 
                     // Broadcast the *Prepare* Quorum Certificate to all validators
-                    _ = outbound_sender
-=======
-                    // else send Confirm message to replicas
                     _ = bus
->>>>>>> 71b35462
                         .send(OutboundMessage::broadcast(Self::sign_net_message(
                             crypto,
                             ConsensusNetMessage::Confirm(
@@ -553,7 +525,6 @@
 
                 let f: usize = self.validators.get_validators_count() / 3;
 
-<<<<<<< HEAD
                 // TODO: Only waiting for 2 * f because leader himself if the +1
                 if confirmed_ack_validators.len() == (2 * f + 1) {
                     // Get all signatures received and change ValidatorId for ValidatorPubKey
@@ -582,11 +553,7 @@
                     );
 
                     // Broadcast the *Commit* Quorum Certificate to all validators
-                    _ = outbound_sender
-=======
-                    // Send Commit message of this certificate to all replicas
                     _ = bus
->>>>>>> 71b35462
                         .send(OutboundMessage::broadcast(Self::sign_net_message(
                             crypto,
                             ConsensusNetMessage::Commit(
@@ -599,8 +566,7 @@
                         )?;
 
                     // Finishes the bft round
-                    self.bft_round_state
-                        .finish_round(consensus_command_sender)?;
+                    self.bft_round_state.finish_round(bus)?;
                 }
                 // TODO(?): Update behaviour when having more ?
                 Ok(())
@@ -637,34 +603,13 @@
                     Err(err) => bail!("Commit Quorum Certificate verification failed: {}", err),
                 }
 
-<<<<<<< HEAD
                 // Finishes the bft round
-                self.bft_round_state
-                    .finish_round(consensus_command_sender)?;
-=======
-                // Starts new slot
-                self.bft_round_state.is_leader = true;
-
-                // Creates ConsensusProposal
-                let consensus_proposal = ConsensusProposal {
-                    slot: self.bft_round_state.slot,
-                    view: self.bft_round_state.view,
-                    previous_commit_quorum_certificate: commit_quorum_certificate,
-                    block: Block::default(), // FIXME
-                };
-                // Send Prepare message to all replicas
-                _ = bus
-                    .send(OutboundMessage::broadcast(Self::sign_net_message(
-                        crypto,
-                        ConsensusNetMessage::Prepare(consensus_proposal),
-                    )?))
-                    .context("Failed to send ConsensusNetMessage::Prepare msg on the bus")?;
->>>>>>> 71b35462
+                self.bft_round_state.finish_round(bus)?;
 
                 // Sends message to next leader to start new slot
                 if self.is_leader() {
                     // Send Prepare message to all validators
-                    _ = outbound_sender
+                    _ = bus
                         .send(OutboundMessage::send(
                             self.get_next_leader(),
                             Self::sign_net_message(crypto, ConsensusNetMessage::StartNewSlot)?,
@@ -681,15 +626,8 @@
     async fn handle_command(
         &mut self,
         msg: ConsensusCommand,
-<<<<<<< HEAD
-        bus: &SharedMessageBus,
+        bus: &mut ConsensusBusClient,
         _crypto: &BlstCrypto,
-        consensus_event_sender: &Sender<ConsensusEvent>,
-        _outbound_sender: &Sender<OutboundMessage>,
-=======
-        bus: &mut ConsensusBusClient,
-        crypto: &BlstCrypto,
->>>>>>> 71b35462
     ) -> Result<()> {
         match msg {
             ConsensusCommand::GenerateNewBlock => {
@@ -700,23 +638,6 @@
                     })
                     .await?
                 {
-<<<<<<< HEAD
-                    match res {
-                        MempoolResponse::PendingBatch { id, txs } => {
-                            info!("Received pending batch {} with {} txs", &id, &txs.len());
-                            self.tx_batches.insert(id.clone(), txs);
-                            let block = self.new_block();
-                            // send to internal bus
-                            _ = consensus_event_sender
-                                .send(ConsensusEvent::CommitBlock {
-                                    batch_id: id,
-                                    block: block.clone(),
-                                })
-                                .context(
-                                    "Failed to send ConsensusEvent::CommitBlock msg on the bus",
-                                )?;
-                        }
-=======
                     MempoolResponse::PendingBatch { id, txs } => {
                         info!("Received pending batch {} with {} txs", &id, &txs.len());
                         self.tx_batches.insert(id.clone(), txs);
@@ -728,17 +649,6 @@
                                 block: block.clone(),
                             })
                             .context("Failed to send ConsensusEvent::CommitBlock msg on the bus")?;
-
-                        // send to network
-                        _ = bus
-                            .send(OutboundMessage::broadcast(Self::sign_net_message(
-                                crypto,
-                                ConsensusNetMessage::Commit(1),
-                            )?))
-                            .context(
-                                "Failed to send ConsensusNetMessage::CommitBlock msg on the bus",
-                            )?;
->>>>>>> 71b35462
                     }
                 }
                 Ok(())
@@ -757,56 +667,27 @@
         config: SharedConf,
         crypto: SharedBlstCrypto,
     ) -> Result<()> {
-<<<<<<< HEAD
         // let interval = config.storage.interval;
-        // let node_is_alone = config.peers.is_empty();
-        // FIXME: should be removed
-        let temp_outbound_sender = bus.sender::<OutboundMessage>().await;
-        let outbound_sender = bus.sender::<OutboundMessage>().await;
-        let consensus_event_sender = bus.sender::<ConsensusEvent>().await;
-        let consensus_command_sender = bus.sender::<ConsensusCommand>().await;
+        // let is_master = config.peers.is_empty();
+        let mut bus = ConsensusBusClient::new_from_bus(shared_bus.new_handle()).await;
 
         // FIXME: node-2 sera le validateur qui déclanchera le démarrage du premier slot
         if config.id == ValidatorId("node-2".to_owned()) {
             let next_leader = self.get_next_leader();
+            let bus2 = ConsensusBusClient::new_from_bus(shared_bus).await;
             if let Ok(signed_message) =
                 Self::sign_net_message(&crypto, ConsensusNetMessage::StartNewSlot)
             {
                 tokio::spawn(async move {
                     // FIXME: on attend qlq secondes pour laisser le temps au bus de setup l'écoute
                     sleep(Duration::from_secs(2)).await;
-                    _ = temp_outbound_sender
+                    _ = bus2
                         .send(OutboundMessage::send(next_leader, signed_message))
                         .log_error(
                             "Failed to send ConsensusNetMessage::StartNewSlot msg on the bus",
                         );
                 });
             }
-=======
-        let interval = config.storage.interval;
-        let is_master = config.peers.is_empty();
-
-        let mut bus = ConsensusBusClient::new_from_bus(shared_bus.new_handle()).await;
-        if is_master {
-            info!(
-                "No peers configured, starting as master generating blocks every {} seconds",
-                interval
-            );
-
-            let bus2 = ConsensusBusClient::new_from_bus(shared_bus).await;
-            tokio::spawn(async move {
-                loop {
-                    sleep(Duration::from_secs(interval)).await;
-
-                    _ = bus2
-                        .send(ConsensusCommand::GenerateNewBlock)
-                        .log_error("Cannot send message over channel");
-                    _ = bus2
-                        .send(ConsensusCommand::SaveOnDisk)
-                        .log_error("Cannot send message over channel");
-                }
-            });
->>>>>>> 71b35462
         }
 
         handle_messages! {
@@ -818,14 +699,10 @@
                 }
             }
             listen<SignedWithId<ConsensusNetMessage>> cmd => {
-<<<<<<< HEAD
                 // FIXME: remove info message
                 info!("[{}] Received consensus message: {:?}", config.id, cmd);
                 sleep(Duration::from_secs(1)).await;
-                match self.handle_net_message(cmd, &crypto, &outbound_sender, &consensus_command_sender) {
-=======
-                match self.handle_net_message(cmd, &crypto, &bus){
->>>>>>> 71b35462
+                match self.handle_net_message(cmd, &crypto, &bus) {
                     Ok(_) => (),
                     Err(e) => warn!("Error while handling consensus net message: {:#}", e),
                 }
