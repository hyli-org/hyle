--- conflicted
+++ resolved
@@ -17,24 +17,17 @@
     bus::{command_response::CmdRespClient, BusMessage, SharedMessageBus},
     handle_messages,
     mempool::{MempoolCommand, MempoolResponse},
-<<<<<<< HEAD
-    model::{get_current_timestamp, Block, BlockHash, Hashable, Transaction},
+    model::{get_current_timestamp, Block, BlockHash, Hashable, SharedRunContext, Transaction},
     p2p::network::{OutboundMessage, Signature, Signed, SignedWithId, SignedWithKey},
-    utils::{conf::SharedConf, crypto::BlstCrypto, logger::LogMe},
-    validator_registry::{
-        ValidatorId, ValidatorPublicKey, ValidatorRegistry, ValidatorRegistryNetMessage,
-    },
-=======
-    model::{get_current_timestamp, Block, BlockHash, Hashable, SharedRunContext, Transaction},
-    p2p::network::{OutboundMessage, SignedWithId},
     utils::{
         conf::SharedConf,
         crypto::{BlstCrypto, SharedBlstCrypto},
         logger::LogMe,
         modules::Module,
     },
-    validator_registry::{ValidatorId, ValidatorRegistry, ValidatorRegistryNetMessage},
->>>>>>> 6ccbb98c
+    validator_registry::{
+        ValidatorId, ValidatorPublicKey, ValidatorRegistry, ValidatorRegistryNetMessage,
+    },
 };
 
 #[derive(Debug, Serialize, Deserialize, Clone, Encode, Decode, PartialEq, Eq, Hash)]
@@ -68,8 +61,8 @@
     consensus_proposal: ConsensusProposal,
     slot: Slot,
     view: View,
+    prepare_votes: HashSet<Signed<ConsensusNetMessage, ValidatorPublicKey>>,
     prepare_quorum_certificate: QuorumCertificate,
-    prep_votes: HashSet<Signed<ConsensusNetMessage, ValidatorPublicKey>>,
     confirm_ack: HashSet<Signed<ConsensusNetMessage, ValidatorPublicKey>>,
     commit_quorum_certificates: HashMap<Slot, (ConsensusProposalHash, QuorumCertificate)>,
 }
@@ -87,9 +80,10 @@
     ) -> Result<(), Error> {
         self.slot += 1;
         self.view = 0;
-        self.prep_votes = HashSet::default();
+        self.prepare_votes = HashSet::default();
         self.confirm_ack = HashSet::default();
 
+        // TODO: apply new block
         // Applies and add new block to its NodeState
         _ = consensus_command_sender
             .send(ConsensusCommand::GenerateNewBlock)
@@ -144,11 +138,13 @@
 
     type Context = SharedRunContext;
 
-    fn build(_ctx: &Self::Context) -> Result<Self> {
-        Ok(Consensus::load_from_disk().unwrap_or_else(|_| {
-            warn!("Failed to load consensus state from disk, using a default one");
-            Consensus::default()
-        }))
+    fn build(ctx: &Self::Context) -> Result<Self> {
+        Ok(
+            Consensus::load_from_disk(&ctx.data_directory).unwrap_or_else(|_| {
+                warn!("Failed to load consensus state from disk, using a default one");
+                Consensus::default()
+            }),
+        )
     }
 
     fn run(&mut self, ctx: Self::Context) -> impl futures::Future<Output = Result<()>> + Send {
@@ -222,11 +218,26 @@
         Ok(ctx)
     }
 
-    fn verify_consensus_proposal(&self, _consensus_proposal: &ConsensusProposal) -> bool {
-        // TODO
-        // Verify fields
-        // Verify that no vote have been emitted for this slot yet
-
+    fn verify_consensus_proposal(&self, consensus_proposal: &ConsensusProposal) -> bool {
+        // Verify slot
+        if self.bft_round_state.slot != consensus_proposal.slot {
+            warn!(
+                "Consensus proposal slot is incorrect. Received {} and expected {}",
+                consensus_proposal.slot, self.bft_round_state.slot
+            );
+            return false;
+        }
+        // Verify view
+        if self.bft_round_state.view != consensus_proposal.view {
+            warn!(
+                "Consensus proposal view is incorrect. Received {} and expected {}",
+                consensus_proposal.view, self.bft_round_state.view
+            );
+            return false;
+        }
+
+        // Verify previous consensus hash is correct
+        // Verify block
         true
     }
 
@@ -263,6 +274,9 @@
         if !self.validators.check_signed(&msg)? {
             bail!("Invalid signature for message {:?}", msg);
         }
+
+        let mut prev_consensus_proposal_hash =
+            ConsensusProposalHash("GenesisBlock".as_bytes().to_vec());
 
         match &msg.msg {
             ConsensusNetMessage::StartNewSlot => {
@@ -279,6 +293,7 @@
                             previous_consensus_proposal_hash,
                             previous_commit_quorum_certificate,
                         )) => {
+                            prev_consensus_proposal_hash = previous_consensus_proposal_hash.clone();
                             let previous_commit_quorum_certificate_with_message = SignedWithKey {
                                 msg: ConsensusNetMessage::ConfirmAck(
                                     previous_consensus_proposal_hash.clone(),
@@ -311,10 +326,10 @@
                             if unique_voting_validators.len() < (2 * f) + 1 {
                                 bail!("Previous Commit Quorum Certificate did not received enough signatures")
                             }
+
                             // Verify those validators are legit
                         }
                         None => {
-                            //TODO: bail and find a solution for genesisblock
                             bail!(
                                 "Can't start new slot: unknown previous commit quorum certificate"
                             )
@@ -324,20 +339,20 @@
                 // Verifies that to-be-built block is large enough (?)
 
                 // Updates its bft state
+                // TODO: update view when rebellion
+                // self.bft_round_state.view += 1;
 
                 // Creates ConsensusProposal
                 let consensus_proposal = ConsensusProposal {
                     slot: self.bft_round_state.slot,
                     view: self.bft_round_state.view,
-                    previous_consensus_proposal_hash: ConsensusProposalHash(
-                        "todo!()".as_bytes().to_vec(),
-                    ),
+                    previous_consensus_proposal_hash: prev_consensus_proposal_hash,
                     block: self.new_block(),
                 };
 
                 self.bft_round_state.consensus_proposal = consensus_proposal.clone();
 
-                // Broadcasts Prepare message to all replicas
+                // Broadcasts Prepare message to all validators
                 _ = outbound_sender
                     .send(OutboundMessage::broadcast(Self::sign_net_message(
                         crypto,
@@ -348,7 +363,7 @@
                 Ok(())
             }
             ConsensusNetMessage::Prepare(consensus_proposal) => {
-                // Message received by replica.
+                // Message received by validator.
 
                 // Validate message comes from the correct leader
                 if !msg.validators.contains(&self.leader_id()) {
@@ -358,7 +373,7 @@
                 // Verify consensus proposal
                 let vote = self.verify_consensus_proposal(consensus_proposal);
 
-                // Responds PrepareVote message to leader with replica's vote on this proposal
+                // Responds PrepareVote message to leader with validator's vote on this proposal
                 _ = outbound_sender
                     .send(OutboundMessage::send(
                         self.leader_id(),
@@ -380,15 +395,15 @@
                     bail!("PrepareVote received is false");
                 }
 
-                // Save each Validator vote message
-                self.bft_round_state.prep_votes.insert(
+                // Save vote message
+                self.bft_round_state.prepare_votes.insert(
                     msg.with_pub_keys(self.validators.get_pub_keys_from_id(msg.validators.clone())),
                 );
 
                 // Get matching vote count
                 let validated_votes_validators = self
                     .bft_round_state
-                    .prep_votes
+                    .prepare_votes
                     .iter()
                     .flat_map(|signed_message| signed_message.validators.clone())
                     .collect::<HashSet<ValidatorPublicKey>>();
@@ -397,9 +412,9 @@
                 let f: usize = self.validators.get_validators_count() / 3;
                 // TODO: Only wait for 2 * f because leader himself if the +1
                 if validated_votes_validators.len() == 2 * f + 1 {
-                    // Get all signatures received and change ValidatorId for ValidatorPubKey
+                    // Get all received signatures
                     let aggregates: &Vec<&Signed<ConsensusNetMessage, ValidatorPublicKey>> =
-                        &self.bft_round_state.prep_votes.iter().collect();
+                        &self.bft_round_state.prepare_votes.iter().collect();
 
                     // Aggregates them into a *Prepare* Quorum Certificate
                     let prepvote_signed_aggregation = crypto.sign_aggregate(
@@ -417,8 +432,9 @@
                     };
 
                     // if fast-path ... TODO
-                    // else send Confirm message to replicas
-
+                    // else send Confirm message to validators
+
+                    // Broadcast the *Prepare* Quorum Certificate to all validators
                     _ = outbound_sender
                         .send(OutboundMessage::broadcast(Self::sign_net_message(
                             crypto,
@@ -436,14 +452,14 @@
                 Ok(())
             }
             ConsensusNetMessage::Confirm(consensus_proposal_hash, prepare_quorum_certificate) => {
-                // Message received by replica.
-
-                // Verify that the vote is for the correct proposal
+                // Message received by validator.
+
+                // Verify that the Confirm is for the correct proposal
                 if !self.verify_consensus_proposal_hash(consensus_proposal_hash) {
-                    bail!("PrepareVote has not received valid consensus proposal hash");
-                }
-
-                // Verifies and save the *Prepare* Quorum Certificate over the saved Consensus Proposal
+                    bail!("Confirm has not received valid consensus proposal hash");
+                }
+
+                // Verifies the *Prepare* Quorum Certificate
                 let prepare_quorum_certificate_with_message = SignedWithKey {
                     msg: ConsensusNetMessage::PrepareVote(consensus_proposal_hash.clone(), true),
                     signature: prepare_quorum_certificate.signature.clone(),
@@ -476,9 +492,9 @@
             ConsensusNetMessage::ConfirmAck(consensus_proposal_hash) => {
                 // Message received by leader.
 
-                // Verify that the vote is for the correct proposal
+                // Verify that the ConfirmAck is for the correct proposal
                 if !self.verify_consensus_proposal_hash(consensus_proposal_hash) {
-                    bail!("PrepareVote has not received valid consensus proposal hash");
+                    bail!("ConfirmAck has not received valid consensus proposal hash");
                 }
 
                 // Save ConfirmAck
@@ -523,7 +539,7 @@
                         ),
                     );
 
-                    // Send Commit message of this certificate to all replicas
+                    // Broadcast the *Commit* Quorum Certificate to all validators
                     _ = outbound_sender
                         .send(OutboundMessage::broadcast(Self::sign_net_message(
                             crypto,
@@ -544,7 +560,7 @@
                 Ok(())
             }
             ConsensusNetMessage::Commit(consensus_proposal_hash, commit_quorum_certificate) => {
-                // Message received by replica.
+                // Message received by validator.
 
                 // Verify that the vote is for the correct proposal
                 if !self.verify_consensus_proposal_hash(consensus_proposal_hash) {
@@ -581,7 +597,7 @@
 
                 // Sends message to next leader to start new slot
                 if self.is_leader() {
-                    // Send Prepare message to all replicas
+                    // Send Prepare message to all validators
                     _ = outbound_sender
                         .send(OutboundMessage::send(
                             self.get_next_leader(),
