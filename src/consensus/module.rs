--- conflicted
+++ resolved
@@ -31,20 +31,7 @@
             config: ctx.common.config.clone(),
             crypto: ctx.node.crypto.clone(),
         };
-<<<<<<< HEAD
-
-        // FIXME a bit hacky for now
-        if consensus.store.bft_round_state.round_leader == ValidatorPublicKey::default() {
-            if ctx.common.config.id.starts_with("leader") {
-                consensus.store.bft_round_state.round_leader =
-                    ctx.node.crypto.validator_pubkey().clone();
-            }
-            consensus.add_trusted_validator(ctx.node.crypto.validator_pubkey().clone())?;
-        }
-
-=======
         consensus.setup_initial_state()?;
->>>>>>> 3b2c0376
         Ok(consensus)
     }
 
