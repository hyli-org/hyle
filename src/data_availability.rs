--- conflicted
+++ resolved
@@ -120,7 +120,6 @@
     async fn build(ctx: Self::Context) -> Result<Self> {
         let bus = DABusClient::new_from_bus(ctx.common.bus.new_handle()).await;
 
-<<<<<<< HEAD
         let api = api::api(&ctx.common).await;
         if let Ok(mut guard) = ctx.common.router.lock() {
             if let Some(router) = guard.take() {
@@ -128,9 +127,7 @@
             }
         }
 
-=======
         #[cfg(not(test))]
->>>>>>> ca299b4d
         let db = sled::Config::new()
             .use_compression(true)
             .compression_factor(3)
