use std::collections::{BTreeMap, HashMap};

use crate::{
    bus::{bus_client, BusClientSender, BusMessage},
    handle_messages,
    model::*,
    p2p::network::PeerEvent,
    utils::{conf::SharedConf, crypto::SharedBlstCrypto, modules::Module},
};
use anyhow::{Error, Result};
use client_sdk::{
    contract_states,
    helpers::register_hyle_contract,
    transaction_builder::{ProofTxBuilder, ProvableBlobTx, TxExecutor, TxExecutorBuilder},
};
use hydentity::{
    client::{register_identity, verify_identity},
    Hydentity,
};
use hyle_contract_sdk::{guest, identity_provider::IdentityVerification, Identity, StateDigest};
use hyle_contract_sdk::{ContractName, Digestable, ProgramId};
use hyllar::{client::transfer, Hyllar, FAUCET_ID};
use serde::{Deserialize, Serialize};
use staking::{
    client::{delegate, deposit_for_fees, stake},
    state::Staking,
};
use tracing::{debug, error, info};
use verifiers::NativeVerifiers;

#[derive(Debug, Clone, Deserialize, Serialize, Eq, PartialEq)]
pub enum GenesisEvent {
    NoGenesis,
    GenesisBlock(SignedBlock),
}
impl BusMessage for GenesisEvent {}

bus_client! {
struct GenesisBusClient {
    sender(GenesisEvent),
    receiver(PeerEvent),
}
}

type PeerPublicKeyMap = BTreeMap<String, ValidatorPublicKey>;

pub struct Genesis {
    config: SharedConf,
    bus: GenesisBusClient,
    peer_pubkey: PeerPublicKeyMap,
    crypto: SharedBlstCrypto,
}

impl Module for Genesis {
    type Context = SharedRunContext;
    async fn build(ctx: Self::Context) -> Result<Self> {
        let bus = GenesisBusClient::new_from_bus(ctx.common.bus.new_handle()).await;
        Ok(Genesis {
            config: ctx.common.config.clone(),
            bus,
            peer_pubkey: BTreeMap::new(),
            crypto: ctx.node.crypto.clone(),
        })
    }

    fn run(&mut self) -> impl futures::Future<Output = Result<()>> + Send {
        self.start()
    }
}

contract_states!(
    #[derive(Debug, Clone)]
    pub struct States {
        pub hyllar: Hyllar,
        pub hydentity: Hydentity,
        pub staking: Staking,
    }
);

#[allow(clippy::expect_used, reason = "genesis should panic if incorrect")]
impl Genesis {
    pub async fn start(&mut self) -> Result<(), Error> {
        let file = self.config.data_directory.clone().join("genesis.bin");
        let already_handled_genesis: bool = Self::load_from_disk_or_default(&file);
        if already_handled_genesis {
            debug!("🌿 Genesis block already handled, skipping");
            // TODO: do we need a different message?
            _ = self.bus.send(GenesisEvent::NoGenesis {})?;
            return Ok(());
        }

        self.do_genesis().await?;

        // TODO: ideally we'd wait until everyone has processed it, as there's technically a data race.

        Self::save_on_disk(&file, &true)?;

        Ok(())
    }

    pub async fn do_genesis(&mut self) -> Result<()> {
        let single_node = self.config.single_node.unwrap_or(false);
        // Unless we're in single node mode, we must be a genesis staker to start the network.
        if !single_node
            && !self
                .config
                .consensus
                .genesis_stakers
                .contains_key(&self.config.id)
        {
            info!("📡 Not a genesis staker, need to catchup from peers.");
            _ = self.bus.send(GenesisEvent::NoGenesis {});
            return Ok(());
        }

        info!("🌱 Building genesis block");

        // We will start from the genesis block.
        self.peer_pubkey.insert(
            self.config.id.clone(),
            self.crypto.validator_pubkey().clone(),
        );

        // Wait until we've connected with all other genesis peers.
        // (We've already checked we're part of the stakers, so if we're alone carry on).
        if !single_node && self.config.consensus.genesis_stakers.len() > 1 {
            info!("🌱 Waiting on other genesis peers to join");
            handle_messages! {
                on_bus self.bus,
                listen<PeerEvent> msg => {
                    match msg {
                        PeerEvent::NewPeer { name, pubkey, .. } => {
                            if !self.config.consensus.genesis_stakers.contains_key(&name) {
                                continue;
                            }
                            info!("🌱 New peer {}({}) added to genesis", &name, &pubkey);
                            self.peer_pubkey
                                .insert(name.clone(), pubkey.clone());

                            // Once we know everyone in the initial quorum, craft & process the genesis block.
                            if self.peer_pubkey.len()
                                == self.config.consensus.genesis_stakers.len() {
                                break
                            } else {
                                info!("🌱 Waiting for {} more peers to join genesis", self.config.consensus.genesis_stakers.len() - self.peer_pubkey.len());
                            }
                        }
                    }
                }
            }
        }

        let mut initial_validators = self.peer_pubkey.values().cloned().collect::<Vec<_>>();
        initial_validators.sort();

        let genesis_txs = match self
            .generate_genesis_txs(&self.peer_pubkey, &self.config.consensus.genesis_stakers)
            .await
        {
            Ok(t) => t,
            Err(e) => {
                error!("🌱 Genesis block generation failed: {:?}", e);
                return Err(e);
            }
        };

        let signed_block = self.make_genesis_block(genesis_txs, initial_validators);

        // At this point, we can setup the genesis block.
        _ = self.bus.send(GenesisEvent::GenesisBlock(signed_block));

        Ok(())
    }

    pub async fn generate_genesis_txs(
        &self,
        peer_pubkey: &PeerPublicKeyMap,
        genesis_stake: &HashMap<String, u64>,
    ) -> Result<Vec<Transaction>> {
        let (contract_program_ids, mut genesis_txs, mut tx_executor) = self.genesis_contracts_txs();

        let register_txs = Self::generate_register_txs(peer_pubkey, &mut tx_executor).await?;

        let faucet_txs = self
            .generate_faucet_txs(peer_pubkey, &mut tx_executor, genesis_stake)
            .await?;

        let stake_txs =
            Self::generate_stake_txs(peer_pubkey, &mut tx_executor, genesis_stake).await?;

        let builders = register_txs
            .into_iter()
            .chain(faucet_txs.into_iter())
            .chain(stake_txs.into_iter());

        for ProofTxBuilder {
            identity,
            blobs,
            mut outputs,
            ..
        } in builders
        {
            // On genesis we don't need an actual zkproof as the txs are not going through data
            // dissemination. We can create the same VerifiedProofTransaction on each genesis
            // validator, and assume it's the same.

            let tx = BlobTransaction::new(identity, blobs);
            let blob_tx_hash = tx.hashed();

            genesis_txs.push(tx.into());

            // Pretend we're verifying a recursive proof
            genesis_txs.push(
                VerifiedProofTransaction {
                    contract_name: "risc0-recursion".into(),
                    proven_blobs: outputs
                        .drain(..)
                        .map(|(contract_name, out)| BlobProofOutput {
                            original_proof_hash: ProofData::default().hashed(),
                            program_id: contract_program_ids
                                .get(&contract_name)
                                .expect("Genesis TXes on unregistered contracts")
                                .clone(),
                            blob_tx_hash: blob_tx_hash.clone(),
                            hyle_output: out,
                        })
                        .collect(),
                    is_recursive: true,
                    proof_hash: ProofData::default().hashed(),
                    proof_size: 0,
                    proof: None,
                }
                .into(),
            );
        }

        Ok(genesis_txs)
    }

    async fn generate_register_txs(
        peer_pubkey: &PeerPublicKeyMap,
        tx_executor: &mut TxExecutor<States>,
    ) -> Result<Vec<ProofTxBuilder>> {
        // TODO: use an identity provider that checks BLST signature on a pubkey instead of
        // hydentity that checks password
        // The validator will send the signature for the register transaction in the handshake
        // in order to let all genesis validators to create the genesis register

        let mut txs = vec![];
        for peer in peer_pubkey.values() {
            info!("🌱  Registering identity {peer}");

            let identity = Identity(format!("{peer}.hydentity"));
            let mut transaction = ProvableBlobTx::new(identity.clone());

            // Register
            register_identity(
                &mut transaction,
                ContractName::new("hydentity"),
                "password".to_owned(),
            )?;

            txs.push(tx_executor.process(transaction)?);
        }

        Ok(txs)
    }

    async fn generate_faucet_txs(
        &self,
        peer_pubkey: &PeerPublicKeyMap,
        tx_executor: &mut TxExecutor<States>,
        genesis_stakers: &HashMap<String, u64>,
    ) -> Result<Vec<ProofTxBuilder>> {
        let mut txs = vec![];
        for (id, peer) in peer_pubkey.iter() {
            let genesis_faucet = *genesis_stakers
                .get(id)
                .expect("Genesis stakers should be in the peer map")
                as u128;

            info!("🌱  Fauceting {genesis_faucet} hyllar to {peer}");

            let identity = Identity::new(FAUCET_ID);
            let mut transaction = ProvableBlobTx::new(identity.clone());

            // Verify identity
            verify_identity(
                &mut transaction,
                ContractName::new("hydentity"),
                &tx_executor.hydentity,
                self.config.faucet_password.clone(),
            )?;

            // Transfer
            transfer(
                &mut transaction,
                ContractName::new("hyllar"),
                format!("{peer}.hydentity"),
                genesis_faucet + 1_000_000_000,
            )?;

            txs.push(tx_executor.process(transaction)?);
        }

        Ok(txs)
    }

    async fn generate_stake_txs(
        peer_pubkey: &PeerPublicKeyMap,
        tx_executor: &mut TxExecutor<States>,
        genesis_stakers: &HashMap<String, u64>,
    ) -> Result<Vec<ProofTxBuilder>> {
        let mut txs = vec![];
        for (id, peer) in peer_pubkey.iter() {
            let genesis_stake = *genesis_stakers
                .get(id)
                .expect("Genesis stakers should be in the peer map")
                as u128;

            info!("🌱  Staking {genesis_stake} hyllar from {peer}");

            let identity = Identity(format!("{peer}.hydentity").to_string());
            let mut transaction = ProvableBlobTx::new(identity.clone());

            // Verify identity
            verify_identity(
                &mut transaction,
                ContractName::new("hydentity"),
                &tx_executor.hydentity,
                "password".to_string(),
            )?;

            // Stake
            stake(
                &mut transaction,
                ContractName::new("staking"),
                genesis_stake,
            )?;

            // Transfer
            transfer(
                &mut transaction,
                ContractName::new("hyllar"),
                "staking".to_string(),
                genesis_stake,
            )?;

            // Deposit for fees
            deposit_for_fees(
                &mut transaction,
                ContractName::new("staking"),
                peer.clone(),
                1_000_000_000, // 1 GB at 1 token/byte
            )?;

            transfer(
                &mut transaction,
                ContractName::new("hyllar"),
                "staking".to_string(),
                1_000_000_000,
            )?;

            // Delegate
            delegate(&mut transaction, peer.clone())?;

            txs.push(tx_executor.process(transaction)?);
        }

        Ok(txs)
    }

    fn genesis_contracts_txs(
        &self,
    ) -> (
        BTreeMap<ContractName, ProgramId>,
        Vec<Transaction>,
        TxExecutor<States>,
    ) {
        let staking_program_id = hyle_contracts::STAKING_ID.to_vec();
        let hyllar_program_id = hyle_contracts::HYLLAR_ID.to_vec();
        let hydentity_program_id = hyle_contracts::HYDENTITY_ID.to_vec();

        let mut hydentity_state = hydentity::Hydentity::default();
        hydentity_state
<<<<<<< HEAD
            .register_identity(FAUCET_ID, "password")
=======
            .register_identity("faucet.hydentity", &self.config.faucet_password)
>>>>>>> 621d8b41
            .expect("faucet must register");

        let staking_state = staking::state::Staking::new();

        let ctx = TxExecutorBuilder::new(States {
            hyllar: hyllar::Hyllar::default(),
            hydentity: hydentity_state,
            staking: staking_state,
        })
        .build();

        let mut map = BTreeMap::default();
        map.insert("blst".into(), NativeVerifiers::Blst.into());
        map.insert("sha3_256".into(), NativeVerifiers::Sha3_256.into());
        map.insert("hyllar".into(), ProgramId(hyllar_program_id.clone()));
        map.insert("hydentity".into(), ProgramId(hydentity_program_id.clone()));
        map.insert("staking".into(), ProgramId(staking_program_id.clone()));
        map.insert(
            "risc0-recursion".into(),
            ProgramId(hyle_contracts::RISC0_RECURSION_ID.to_vec()),
        );

        let mut register_tx = ProvableBlobTx::new("hyle.hyle".into());

        register_hyle_contract(
            &mut register_tx,
            "blst".into(),
            "blst".into(),
            NativeVerifiers::Blst.into(),
            StateDigest::default(),
        )
        .expect("register blst");

        register_hyle_contract(
            &mut register_tx,
            "sha3_256".into(),
            "sha3_256".into(),
            NativeVerifiers::Sha3_256.into(),
            StateDigest::default(),
        )
        .expect("register sha3_256");

        register_hyle_contract(
            &mut register_tx,
            "staking".into(),
            "risc0".into(),
            staking_program_id.clone().into(),
            ctx.staking.as_digest(),
        )
        .expect("register staking");

        register_hyle_contract(
            &mut register_tx,
            "hyllar".into(),
            "risc0".into(),
            hyllar_program_id.clone().into(),
            ctx.hyllar.as_digest(),
        )
        .expect("register hyllar");

        register_hyle_contract(
            &mut register_tx,
            "hydentity".into(),
            "risc0".into(),
            hydentity_program_id.clone().into(),
            ctx.hydentity.as_digest(),
        )
        .expect("register hydentity");

        register_hyle_contract(
            &mut register_tx,
            "risc0-recursion".into(),
            "risc0".into(),
            hyle_contracts::RISC0_RECURSION_ID.to_vec().into(),
            StateDigest::default(),
        )
        .expect("register risc0-recursion");

        let genesis_tx: BlobTransaction = register_tx.into();

        (map, vec![genesis_tx.into()], ctx)
    }

    fn make_genesis_block(
        &self,
        genesis_txs: Vec<Transaction>,
        initial_validators: Vec<ValidatorPublicKey>,
    ) -> SignedBlock {
        let dp = DataProposal::new(None, genesis_txs);

        // TODO: do something better?
        let round_leader = initial_validators
            .first()
            .expect("must have round leader")
            .clone();

        SignedBlock {
            data_proposals: vec![(round_leader.clone(), vec![dp.clone()])],
            certificate: AggregateSignature {
                signature: Signature("fake".into()),
                validators: initial_validators.clone(),
            },
            consensus_proposal: ConsensusProposal {
                slot: 0,
                view: 0,
                round_leader: round_leader.clone(),
                // TODO: genesis block should have a consistent, up-to-date timestamp
                timestamp: 1735689600000, // 1st of Jan 25 for now
                // TODO: We aren't actually storing the data proposal above, so we cannot store it here,
                // or we might mistakenly request data from that cut, but mempool hasn't seen it.
                // This should be fixed by storing the data proposal in mempool or handling this whole thing differently.
                cut: vec![/*(
                    round_leader.clone(), dp.hash(), AggregateSignature {
                        signature: Signature("fake".into()),
                        validators: initial_validators.clone()
                    }
                )*/],
                staking_actions: initial_validators
                    .iter()
                    .map(|v| {
                        NewValidatorCandidate {
                            pubkey: v.clone(),
                            msg: SignedByValidator {
                                msg: ConsensusNetMessage::ValidatorCandidacy(ValidatorCandidacy {
                                    pubkey: v.clone(),
                                    peer_address: "".into(),
                                }),
                                signature: ValidatorSignature {
                                    signature: Signature("".into()),
                                    validator: v.clone(),
                                },
                            },
                        }
                        .into()
                    })
                    .collect(),
                parent_hash: ConsensusProposalHash("genesis".into()),
            },
        }
    }
}

#[cfg(test)]
mod tests {
    use assertables::assert_matches;

    use super::*;
    use crate::bus::{BusClientReceiver, SharedMessageBus};
    use crate::utils::conf::Conf;
    use crate::utils::crypto::BlstCrypto;
    use std::sync::Arc;

    bus_client! {
    struct TestGenesisBusClient {
        sender(PeerEvent),
        receiver(GenesisEvent),
    }
    }

    async fn new(config: Conf) -> (Genesis, TestGenesisBusClient) {
        let shared_bus = SharedMessageBus::default();
        let bus = GenesisBusClient::new_from_bus(shared_bus.new_handle()).await;
        let test_bus = TestGenesisBusClient::new_from_bus(shared_bus.new_handle()).await;
        let crypto = Arc::new(BlstCrypto::new(config.id.clone()).unwrap());
        (
            Genesis {
                config: Arc::new(config),
                bus,
                peer_pubkey: BTreeMap::new(),
                crypto,
            },
            test_bus,
        )
    }

    #[test_log::test(tokio::test)]
    async fn test_not_part_of_genesis() {
        let tmpdir = tempfile::Builder::new().tempdir().unwrap();
        let config = Conf {
            id: "node-4".to_string(),
            data_directory: tmpdir.path().to_path_buf(),
            consensus: crate::utils::conf::Consensus {
                genesis_stakers: vec![("node-1".into(), 100)].into_iter().collect(),
                ..Default::default()
            },
            ..Default::default()
        };
        let (mut genesis, _) = new(config).await;

        // Start the Genesis module
        let result = genesis.start().await;

        // Verify the start method executed correctly
        assert!(result.is_ok());
    }

    #[test_log::test(tokio::test)]
    async fn test_genesis_single() {
        let tmpdir = tempfile::Builder::new().tempdir().unwrap();
        let config = Conf {
            id: "single-node".to_string(),
            single_node: Some(true),
            data_directory: tmpdir.path().to_path_buf(),
            consensus: crate::utils::conf::Consensus {
                genesis_stakers: vec![("single-node".into(), 100)].into_iter().collect(),
                ..Default::default()
            },
            ..Default::default()
        };
        let (mut genesis, mut bus) = new(config).await;

        // Start the Genesis module
        let result = genesis.start().await;

        assert!(result.is_ok());

        // Check it ran the genesis block
        let rec: GenesisEvent = bus.try_recv().expect("recv");
        assert_matches!(rec, GenesisEvent::GenesisBlock(..));
        if let GenesisEvent::GenesisBlock(signed_block) = rec {
            assert!(signed_block.has_txs());
            assert_eq!(signed_block.consensus_proposal.staking_actions.len(), 1);
        }
    }

    #[test_log::test(tokio::test)]
    async fn test_genesis_as_leader() {
        let tmpdir = tempfile::Builder::new().tempdir().unwrap();
        let config = Conf {
            id: "node-1".to_string(),
            data_directory: tmpdir.path().to_path_buf(),
            consensus: crate::utils::conf::Consensus {
                genesis_stakers: vec![("node-1".into(), 100), ("node-2".into(), 100)]
                    .into_iter()
                    .collect(),
                ..Default::default()
            },
            ..Default::default()
        };
        let (mut genesis, mut bus) = new(config).await;

        bus.send(PeerEvent::NewPeer {
            name: "node-2".into(),
            pubkey: ValidatorPublicKey("aaa".into()),
            da_address: "".into(),
        })
        .expect("send");

        // Start the Genesis module
        let result = genesis.start().await;

        assert!(result.is_ok());

        let rec: GenesisEvent = bus.try_recv().expect("recv");
        assert_matches!(rec, GenesisEvent::GenesisBlock(..));
        if let GenesisEvent::GenesisBlock(signed_block) = rec {
            assert!(signed_block.has_txs());
            assert_eq!(signed_block.consensus_proposal.staking_actions.len(), 2);
        }
    }

    #[test_log::test(tokio::test)]
    async fn test_genesis_as_follower() {
        let tmpdir = tempfile::Builder::new().tempdir().unwrap();
        let config = Conf {
            id: "node-2".to_string(),
            data_directory: tmpdir.path().to_path_buf(),
            consensus: crate::utils::conf::Consensus {
                genesis_stakers: vec![("node-1".into(), 100), ("node-2".into(), 100)]
                    .into_iter()
                    .collect(),
                ..Default::default()
            },
            ..Default::default()
        };
        let (mut genesis, mut bus) = new(config).await;

        let node_1_pubkey = ValidatorPublicKey("bbb".into());

        bus.send(PeerEvent::NewPeer {
            name: "node-1".into(),
            pubkey: node_1_pubkey.clone(),
            da_address: "".into(),
        })
        .expect("send");

        // Start the Genesis module
        let result = genesis.start().await;

        assert!(result.is_ok());

        let rec = bus.try_recv().expect("recv");
        assert_matches!(rec, GenesisEvent::GenesisBlock(..));
        if let GenesisEvent::GenesisBlock(signed_block) = rec {
            assert!(signed_block.has_txs());
            assert_eq!(signed_block.consensus_proposal.staking_actions.len(), 2);
        }
    }

    // test that the order of nodes connecting doesn't matter on genesis block creation
    #[test_log::test(tokio::test)]
    async fn test_genesis_connect_order() {
        let tmpdir = tempfile::Builder::new().tempdir().unwrap();
        let mut config = Conf {
            id: "node-1".to_string(),
            data_directory: tmpdir.path().to_path_buf(),
            consensus: crate::utils::conf::Consensus {
                genesis_stakers: vec![
                    ("node-1".into(), 100),
                    ("node-2".into(), 100),
                    ("node-3".into(), 100),
                    ("node-4".into(), 100),
                ]
                .into_iter()
                .collect(),
                ..Default::default()
            },
            ..Default::default()
        };
        let rec1 = {
            let (mut genesis, mut bus) = new(config.clone()).await;
            bus.send(PeerEvent::NewPeer {
                name: "node-2".into(),
                pubkey: BlstCrypto::new("node-2".into())
                    .unwrap()
                    .validator_pubkey()
                    .clone(),
                da_address: "".into(),
            })
            .expect("send");
            bus.send(PeerEvent::NewPeer {
                name: "node-3".into(),
                pubkey: BlstCrypto::new("node-3".into())
                    .unwrap()
                    .validator_pubkey()
                    .clone(),
                da_address: "".into(),
            })
            .expect("send");
            bus.send(PeerEvent::NewPeer {
                name: "node-4".into(),
                pubkey: BlstCrypto::new("node-4".into())
                    .unwrap()
                    .validator_pubkey()
                    .clone(),
                da_address: "".into(),
            })
            .expect("send");
            let _ = genesis.start().await;
            bus.try_recv().expect("recv")
        };
        let tmpdir = tempfile::Builder::new().tempdir().unwrap();
        config.data_directory = tmpdir.path().to_path_buf();
        let rec2 = {
            let (mut genesis, mut bus) = new(config).await;
            bus.send(PeerEvent::NewPeer {
                name: "node-4".into(),
                pubkey: BlstCrypto::new("node-4".into())
                    .unwrap()
                    .validator_pubkey()
                    .clone(),
                da_address: "".into(),
            })
            .expect("send");
            bus.send(PeerEvent::NewPeer {
                name: "node-2".into(),
                pubkey: BlstCrypto::new("node-2".into())
                    .unwrap()
                    .validator_pubkey()
                    .clone(),
                da_address: "".into(),
            })
            .expect("send");
            bus.send(PeerEvent::NewPeer {
                name: "node-3".into(),
                pubkey: BlstCrypto::new("node-3".into())
                    .unwrap()
                    .validator_pubkey()
                    .clone(),
                da_address: "".into(),
            })
            .expect("send");
            let _ = genesis.start().await;
            bus.try_recv().expect("recv")
        };

        assert_eq!(rec1, rec2);
    }
}<|MERGE_RESOLUTION|>--- conflicted
+++ resolved
@@ -383,11 +383,7 @@
 
         let mut hydentity_state = hydentity::Hydentity::default();
         hydentity_state
-<<<<<<< HEAD
-            .register_identity(FAUCET_ID, "password")
-=======
-            .register_identity("faucet.hydentity", &self.config.faucet_password)
->>>>>>> 621d8b41
+            .register_identity(FAUCET_ID, &self.config.faucet_password)
             .expect("faucet must register");
 
         let staking_state = staking::state::Staking::new();
