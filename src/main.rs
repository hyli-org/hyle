--- conflicted
+++ resolved
@@ -1,44 +1,33 @@
 use anyhow::{Context, Result};
 use clap::Parser;
-use tokio::sync::mpsc::{self, Receiver, Sender};
+use hyle::mempool::Mempool;
+use hyle::model::Transaction;
+use tokio::sync::mpsc::{self, Receiver, Sender, UnboundedSender};
 use tracing::warn;
 use tracing::{error, info};
 
 use hyle::cli;
 use hyle::client;
-<<<<<<< HEAD
 use hyle::conf::{self, Conf};
 use hyle::consensus::{Consensus, ConsensusCommand};
 use hyle::server;
 
-#[derive(Parser, Debug)]
-#[command(version, about, long_about = None)]
-struct Args {
-    #[arg(short, long, action = clap::ArgAction::SetTrue)]
-    client: Option<bool>,
-
-    #[arg(long, default_value = "master.ron")]
-    config_file: String,
-}
-
-fn start_consensus(tx: Sender<ConsensusCommand>, rx: Receiver<ConsensusCommand>, config: Conf) {
+fn start_consensus(
+    tx: Sender<ConsensusCommand>,
+    rx: Receiver<ConsensusCommand>,
+    sender: UnboundedSender<Transaction>,
+    config: Conf,
+) {
     tokio::spawn(async move {
         let mut consensus = Consensus::load_from_disk().unwrap_or_else(|_| {
             warn!("Failed to load consensus state from disk, using a default one");
             Consensus::default()
         });
 
-        consensus.start(tx, rx, &config).await
+        consensus.start(tx, rx, sender, &config).await
     });
 }
 
-=======
-use hyle::conf;
-use hyle::mempool::Mempool;
-use hyle::model::Transaction;
-use hyle::server;
-
->>>>>>> 3a1ad952
 #[tokio::main]
 async fn main() -> Result<()> {
     let args = cli::Args::parse();
@@ -59,31 +48,24 @@
 
     info!("server mode");
 
-<<<<<<< HEAD
-    let (consensus_tx, rx) = mpsc::channel::<ConsensusCommand>(100);
-
-    start_consensus(consensus_tx.clone(), rx, config.clone());
-
-    tokio::spawn(async move {
-        if let Err(e) = server::p2p_server(&rpc_addr, &config, consensus_tx).await {
-            error!("RPC server failed: {:?}", e);
-        }
-=======
     let mut mp = Mempool::new(args.id, config.mempool_peers.clone());
     let (sender, receiver) = tokio::sync::mpsc::unbounded_channel::<Transaction>();
     tokio::spawn(async move {
         _ = mp.start(receiver).await;
->>>>>>> 3a1ad952
     });
+
+    let (consensus_tx, rx) = mpsc::channel::<ConsensusCommand>(100);
+
+    start_consensus(consensus_tx.clone(), rx, sender, config.clone());
 
     if args.no_rest_server {
         info!("not starting rest server");
-        if let Err(e) = server::p2p_server(&rpc_addr, &config, sender).await {
+        if let Err(e) = server::p2p_server(&rpc_addr, &config, consensus_tx).await {
             error!("RPC server failed: {:?}", e);
         }
     } else {
         tokio::spawn(async move {
-            if let Err(e) = server::p2p_server(&rpc_addr, &config, sender).await {
+            if let Err(e) = server::p2p_server(&rpc_addr, &config, consensus_tx).await {
                 error!("RPC server failed: {:?}", e);
             }
         });
