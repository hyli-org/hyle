use anyhow::{Context, Result};
use clap::Parser;
use tracing::{error, info};

mod client;
mod config;
mod ctx;
mod model;
mod rest_endpoints;
mod server;

#[derive(Parser, Debug)]
#[command(version, about, long_about = None)]
struct Args {
    #[arg(short, long, action = clap::ArgAction::SetTrue)]
    client: Option<bool>,

    #[arg(short, long)]
    id: usize,
}

#[tokio::main]
async fn main() -> Result<()> {
    let args = Args::parse();

    // install global collector configured based on RUST_LOG env var.
    tracing_subscriber::fmt::init();

    let config = config::read("config.ron").await?;
    info!("Config: {:?}", config);

    let rpc_addr = config.addr(args.id).context("peer id")?.to_string();
    let rest_addr = config.rest_addr().to_string();

    if args.client.unwrap_or(false) {
        info!("client mode");
        client::client(&rpc_addr).await?;
    }

    info!("server mode");
<<<<<<< HEAD
    return server::server(addr, &config).await;
=======
    // Start RPC server
    let rpc_server = tokio::spawn(async move {
        if let Err(e) = server::rpc_server(&rpc_addr).await {
            error!("RPC server failed: {:?}", e);
            Err(e)
        } else {
            Ok(())
        }
    });

    // Start REST server
    let rest_server = tokio::spawn(async move {
        if let Err(e) = server::rest_server(&rest_addr).await {
            error!("REST server failed: {:?}", e);
            Err(e)
        } else {
            Ok(())
        }
    });

    rpc_server.await??;
    rest_server.await??;

    Ok(())
>>>>>>> 50ffd5c7
}<|MERGE_RESOLUTION|>--- conflicted
+++ resolved
@@ -38,12 +38,9 @@
     }
 
     info!("server mode");
-<<<<<<< HEAD
-    return server::server(addr, &config).await;
-=======
     // Start RPC server
     let rpc_server = tokio::spawn(async move {
-        if let Err(e) = server::rpc_server(&rpc_addr).await {
+        if let Err(e) = server::rpc_server(&rpc_addr, &config).await {
             error!("RPC server failed: {:?}", e);
             Err(e)
         } else {
@@ -65,5 +62,4 @@
     rest_server.await??;
 
     Ok(())
->>>>>>> 50ffd5c7
 }