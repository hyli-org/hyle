//! Mempool logic & pending transaction management.

use crate::{
    bus::{bus_client, command_response::Query, BusMessage, SharedMessageBus},
    consensus::ConsensusEvent,
    handle_messages,
    model::{Hashable, SharedRunContext, Transaction},
    p2p::network::{OutboundMessage, SignedWithId},
    rest::endpoints::RestApiMessage,
    utils::{crypto::SharedBlstCrypto, modules::Module},
    validator_registry::{ValidatorRegistry, ValidatorRegistryNetMessage},
};
use anyhow::{Context, Result};
use bincode::{Decode, Encode};
use metrics::MempoolMetrics;
use serde::{Deserialize, Serialize};
use std::collections::HashSet;
use tracing::{debug, info, warn};

mod metrics;

bus_client! {
struct MempoolBusClient {
    sender(OutboundMessage),
    sender(MempoolEvent),
    receiver(Query<MempoolCommand, MempoolResponse>),
    receiver(SignedWithId<MempoolNetMessage>),
    receiver(RestApiMessage),
    receiver(ConsensusEvent),
    receiver(ValidatorRegistryNetMessage),
}
}

pub struct Mempool {
    crypto: SharedBlstCrypto,
    metrics: MempoolMetrics,
    validators: ValidatorRegistry,
    // txs accumulated, not yet transmitted to the consensus
    pending_txs: Vec<Transaction>,
    batched_txs: HashSet<Vec<Transaction>>,
}

#[derive(Debug, Serialize, Deserialize, Clone, Encode, Decode)]
pub enum MempoolNetMessage {
    NewTx(Transaction),
}
impl BusMessage for MempoolNetMessage {}

#[derive(Debug, Clone, Serialize, Deserialize)]
pub enum MempoolCommand {
    CreatePendingBatch,
}
impl BusMessage for MempoolCommand {}

#[derive(Debug, Clone, Deserialize, Serialize)]
pub enum MempoolEvent {
    LatestBatch(Vec<Transaction>),
}
impl BusMessage for MempoolEvent {}

#[derive(Debug, Clone, Serialize, Deserialize, PartialEq, Eq)]
pub enum MempoolResponse {
    PendingBatch { txs: Vec<Transaction> },
}
impl BusMessage for MempoolResponse {}

impl Module for Mempool {
    type Context = SharedRunContext;

    fn name() -> &'static str {
        "Mempool"
    }

    async fn build(ctx: &SharedRunContext) -> Result<Self> {
<<<<<<< HEAD
        Ok(Mempool::new(ctx).await)
=======
        Ok(Mempool::new(ctx.config.clone(), ctx.crypto.clone()).await)
>>>>>>> e652ab28
    }

    fn run(&mut self, ctx: Self::Context) -> impl futures::Future<Output = Result<()>> + Send {
        self.start(ctx.bus.new_handle())
    }
}

impl Mempool {
<<<<<<< HEAD
    pub async fn new(ctx: &SharedRunContext) -> Mempool {
        Mempool {
            bus: MempoolBusClient::new_from_bus(ctx.bus.new_handle()).await,
            metrics: MempoolMetrics::global(&ctx.config),
            crypto: ctx.crypto.clone(),
            validators: ctx.validator_registry.share(),
=======
    pub async fn new(config: SharedConf, crypto: SharedBlstCrypto) -> Mempool {
        Mempool {
            metrics: MempoolMetrics::global(&config),
            crypto,
            validators: ValidatorRegistry::default(),
>>>>>>> e652ab28
            pending_txs: vec![],
            batched_txs: HashSet::default(),
        }
    }

    /// start starts the mempool server.
    pub async fn start(&mut self, shared_bus: SharedMessageBus) -> Result<()> {
        info!("Mempool starting");

        let mut bus = MempoolBusClient::new_from_bus(shared_bus.new_handle()).await;
        handle_messages! {
            on_bus bus,
            command_response<MempoolCommand, MempoolResponse> cmd => {
                 self.handle_command(cmd)
            }
            listen<SignedWithId<MempoolNetMessage>> cmd => {
                self.handle_net_message(cmd, &bus).await
            }
            listen<RestApiMessage> cmd => {
                self.handle_api_message(cmd, &bus).await
            }
            listen<ConsensusEvent> cmd => {
                self.handle_event(cmd);
            }
            listen<ValidatorRegistryNetMessage> cmd => {
                self.validators.handle_net_message(cmd);
            }
        }
    }

    fn handle_event(&mut self, event: ConsensusEvent) {
        match event {
            ConsensusEvent::CommitBlock { block } => {
                // Remove all txs that have been commited
                self.pending_txs.retain(|tx| !block.txs.contains(tx));
            }
        }
    }

    async fn handle_net_message(
        &mut self,
        msg: SignedWithId<MempoolNetMessage>,
        bus: &MempoolBusClient,
    ) {
        match self.validators.check_signed(&msg) {
            Ok(valid) => {
                if valid {
                    match msg.msg {
                        MempoolNetMessage::NewTx(tx) => self.on_new_tx(tx, bus).await,
                    }
                } else {
                    warn!("Invalid signature for message {:?}", msg);
                }
            }
            Err(e) => warn!("Error while checking signed message: {}", e),
        }
    }

    async fn handle_api_message(&mut self, command: RestApiMessage, bus: &MempoolBusClient) {
        match command {
            RestApiMessage::NewTx(tx) => {
                self.on_new_tx(tx.clone(), bus).await;
                self.broadcast_tx(tx, bus).await.ok();
            }
        }
    }

    async fn on_new_tx(&mut self, tx: Transaction, bus: &MempoolBusClient) {
        debug!("Got new tx {} {:?}", tx.hash(), tx);
        self.metrics.add_api_tx("blob".to_string());
        self.pending_txs.push(tx.clone());
        // TODO: Change this when we implement Motorway
        if self.pending_txs.len() == 1 {
            let batch = self.pending_txs.drain(0..).collect::<Vec<Transaction>>();
            self.batched_txs.insert(batch.clone());
            _ = bus
                .send(MempoolEvent::LatestBatch(batch))
                .context("Cannot send message over channel")
                .ok();
        }
        self.metrics.snapshot_pending_tx(self.pending_txs.len());
    }

    async fn broadcast_tx(&mut self, tx: Transaction, bus: &MempoolBusClient) -> Result<()> {
        self.metrics.add_broadcasted_tx("blob".to_string());
        _ = bus
            .send(OutboundMessage::broadcast(
                self.sign_net_message(MempoolNetMessage::NewTx(tx))?,
            ))
            .context("broadcasting tx")?;
        Ok(())
    }

    fn sign_net_message(&self, msg: MempoolNetMessage) -> Result<SignedWithId<MempoolNetMessage>> {
        self.crypto.sign(msg)
    }

    fn handle_command(&mut self, command: &mut MempoolCommand) -> Result<MempoolResponse> {
        match command {
            // TODO remove
            MempoolCommand::CreatePendingBatch => {
                info!("Creating pending transaction batch");
                let batch: Vec<Transaction> = self.pending_txs.iter().take(2).cloned().collect();
                self.metrics.snapshot_batched_tx(batch.len());
                self.metrics.add_batch();
                Ok(MempoolResponse::PendingBatch { txs: batch })
            }
        }
    }
}<|MERGE_RESOLUTION|>--- conflicted
+++ resolved
@@ -72,11 +72,7 @@
     }
 
     async fn build(ctx: &SharedRunContext) -> Result<Self> {
-<<<<<<< HEAD
         Ok(Mempool::new(ctx).await)
-=======
-        Ok(Mempool::new(ctx.config.clone(), ctx.crypto.clone()).await)
->>>>>>> e652ab28
     }
 
     fn run(&mut self, ctx: Self::Context) -> impl futures::Future<Output = Result<()>> + Send {
@@ -85,20 +81,11 @@
 }
 
 impl Mempool {
-<<<<<<< HEAD
     pub async fn new(ctx: &SharedRunContext) -> Mempool {
         Mempool {
-            bus: MempoolBusClient::new_from_bus(ctx.bus.new_handle()).await,
             metrics: MempoolMetrics::global(&ctx.config),
             crypto: ctx.crypto.clone(),
             validators: ctx.validator_registry.share(),
-=======
-    pub async fn new(config: SharedConf, crypto: SharedBlstCrypto) -> Mempool {
-        Mempool {
-            metrics: MempoolMetrics::global(&config),
-            crypto,
-            validators: ValidatorRegistry::default(),
->>>>>>> e652ab28
             pending_txs: vec![],
             batched_txs: HashSet::default(),
         }
