--- conflicted
+++ resolved
@@ -100,12 +100,8 @@
             storage: InMemoryStorage::new(ctx.node.crypto.validator_pubkey().clone()),
             validators: vec![],
             genesis: true,
-<<<<<<< HEAD
-            is_genesis_leader: ctx.common.config.id.starts_with("leader-"),
-=======
-            is_genesis_leader: ctx.common.config.id == "node-1",
+            is_genesis_leader: ctx.common.config.id.starts_with("leader"),
             node_state,
->>>>>>> 1fc42abc
         })
     }
 
