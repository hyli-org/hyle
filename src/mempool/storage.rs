--- conflicted
+++ resolved
@@ -189,13 +189,8 @@
     pub fn on_data_proposal(
         &mut self,
         validator: &ValidatorPublicKey,
-<<<<<<< HEAD
-        data_proposal: DataProposal,
+        mut data_proposal: DataProposal,
         known_contracts: &KnownContracts,
-=======
-        mut data_proposal: DataProposal,
-        node_state: &NodeState,
->>>>>>> ab444772
     ) -> DataProposalVerdict {
         // Check that data_proposal is not empty
         if data_proposal.txs.is_empty() {
@@ -244,15 +239,9 @@
                 }
                 TransactionData::VerifiedProof(proof_tx) => {
                     // Ensure contract is registered
-<<<<<<< HEAD
-                    let contract_name = &proof_tx.proof_transaction.contract_name;
+                    let contract_name = &proof_tx.contract_name;
                     if !known_contracts.0.contains_key(contract_name)
                         && !optimistically_known_contracts
-=======
-                    let contract_name = &proof_tx.contract_name;
-                    if !node_state.contracts.contains_key(contract_name)
-                        && !optimistic_node_state
->>>>>>> ab444772
                             .as_ref()
                             .map_or(false, |kc| kc.0.contains_key(contract_name))
                     {
@@ -310,7 +299,6 @@
                         }
                     };
                     // Verifying the proof before voting
-<<<<<<< HEAD
                     let (verifier, program_id) =
                         match known_contracts.0.get(contract_name).or_else(|| {
                             optimistically_known_contracts
@@ -324,14 +312,7 @@
                             }
                         };
 
-                    match verify_proof(&proof_tx.proof_transaction, verifier, program_id) {
-=======
-                    match optimistic_node_state
-                        .as_ref()
-                        .unwrap_or(node_state)
-                        .verify_proof(&proof, &proof_tx.contract_name)
-                    {
->>>>>>> ab444772
+                    match verify_proof(&proof, verifier, program_id) {
                         Ok(hyle_output) => {
                             if hyle_output != proof_tx.hyle_output {
                                 warn!("Refusing DataProposal: incorrect HyleOutput in proof transaction");
