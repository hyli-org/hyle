--- conflicted
+++ resolved
@@ -1,32 +1,17 @@
-use std::time::SystemTime;
-
 use rand::{distributions::Alphanumeric, Rng};
 use serde::{Deserialize, Serialize};
-<<<<<<< HEAD
 use std::time::{SystemTime, UNIX_EPOCH};
 
-#[derive(Serialize, Deserialize, Debug, Default)]
-=======
-
-#[derive(Debug, Serialize, Deserialize)]
->>>>>>> 1031a618
+#[derive(Debug, Serialize, Deserialize, Default)]
 pub struct Transaction {
     pub inner: String,
 }
 
-<<<<<<< HEAD
-#[derive(Serialize, Deserialize, Debug)]
+#[derive(Debug, Serialize, Deserialize)]
 pub struct Block {
     pub parent_hash: String,
     pub height: usize,
     pub timestamp: u64,
-=======
-#[derive(Debug, Serialize, Deserialize)]
-pub struct Block {
-    pub parent_hash: String,
-    pub height: usize,
-    pub timestamp: SystemTime,
->>>>>>> 1031a618
     pub txs: Vec<Transaction>,
 }
 
@@ -45,11 +30,7 @@
         Block {
             parent_hash: "000".to_string(),
             height: 0,
-<<<<<<< HEAD
             timestamp: get_current_timestamp(),
-=======
-            timestamp: SystemTime::now(),
->>>>>>> 1031a618
             txs: vec![],
         }
     }
