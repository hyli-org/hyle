--- conflicted
+++ resolved
@@ -2,15 +2,7 @@
 use std::{collections::HashMap, sync::Arc};
 
 use crate::utils::conf::NodeWebSocketConfig;
-use crate::{
-<<<<<<< HEAD
-    bus::{BusClientSender, BusMessage, SharedMessageBus},
-=======
-    bus::{BusClientSender, SharedMessageBus},
-    log_warn, module_bus_client, module_handle_messages,
->>>>>>> f60481dc
-    utils::modules::Module,
-};
+use crate::utils::modules::Module;
 use anyhow::{anyhow, Context, Error, Result};
 use axum::extract::ConnectInfo;
 use axum::{
@@ -23,6 +15,7 @@
     routing::get,
     Router,
 };
+use client_sdk::bus::{BusClientSender, SharedMessageBus};
 use client_sdk::{log_warn, module_bus_client, module_handle_messages};
 use futures::{
     sink::SinkExt,
