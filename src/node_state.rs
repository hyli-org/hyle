--- conflicted
+++ resolved
@@ -17,12 +17,8 @@
 use anyhow::{bail, Context, Error, Result};
 use model::{Contract, HyleOutput, Timeouts, UnsettledBlobMetadata, UnsettledTransaction};
 use ordered_tx_map::OrderedTxMap;
-<<<<<<< HEAD
-use std::collections::HashMap;
+use std::collections::{HashMap, HashSet};
 use tokio::select;
-=======
-use std::collections::{HashMap, HashSet};
->>>>>>> 59ced7f4
 use tracing::{debug, error, info};
 
 mod model;
@@ -206,7 +202,7 @@
                 // FIXME: Shall we catch failed settlement for settling tx as failed ?
             }
         }
-        debug!("Done {:?}", self);
+        debug!("Done! Contract states: {:?}", self.contracts);
 
         Ok(())
     }
@@ -266,23 +262,6 @@
 
                 Ok(())
             })
-<<<<<<< HEAD
-            .collect::<Vec<Result<(), Error>>>()
-            .sequence()
-            .map(|_| ())?;
-
-        debug!("Done! Contract states: {:?}", self.contracts);
-
-        Ok(())
-    }
-
-    fn clear_timeouts(&mut self, height: &BlockHeight) {
-        let dropped = self.timeouts.drop(height);
-        for tx in dropped {
-            self.unsettled_transactions.remove(&tx);
-        }
-=======
->>>>>>> 59ced7f4
     }
 
     fn save_blob_metadata(
