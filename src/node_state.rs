use crate::{
    bus::{
        command_response::{CommandResponseServerCreate, NeedAnswer},
        SharedMessageBus,
    },
    consensus::ConsensusEvent,
    handle_server_query,
    model::{
        BlobTransaction, BlobsHash, Block, BlockHeight, ContractName, Hashable, ProofTransaction,
        RegisterContractTransaction, StateDigest, Transaction, TxHash,
    },
    utils::{
        conf::SharedConf,
        vec_utils::{SequenceOption, SequenceResult},
    },
};
use anyhow::{bail, Context, Error, Result};
use model::{Contract, HyleOutput, Timeouts, UnsettledBlobMetadata, UnsettledTransaction};
use ordered_tx_map::OrderedTxMap;
use std::collections::{HashMap, HashSet};
use tokio::select;
<<<<<<< HEAD
use tracing::{debug, error, info, warn};
=======
use tracing::{debug, error, field::debug, info, warn};
>>>>>>> 89c1f8e9

pub mod model;
mod ordered_tx_map;
mod verifiers;

#[derive(Debug, Clone)]
pub enum NodeStateQuery {
    GetContract { name: ContractName },
}

#[derive(Debug, Clone)]
pub enum NodeStateQueryResponse {
    Contract { contract: Contract },
}

pub struct NodeState {
    bus: SharedMessageBus,
    timeouts: Timeouts,
    current_height: BlockHeight,
    contracts: HashMap<ContractName, Contract>,
    unsettled_transactions: OrderedTxMap,
}

impl NodeState {
    pub fn new(bus: SharedMessageBus) -> NodeState {
        NodeState {
            bus,
            timeouts: Timeouts::default(),
            current_height: BlockHeight::default(),
            contracts: HashMap::default(),
            unsettled_transactions: OrderedTxMap::default(),
        }
    }

    pub async fn start(&mut self, _config: SharedConf) -> Result<(), Error> {
        info!(
            "Starting NodeState with {} contracts and {} unsettled transactions at height {}",
            self.contracts.len(),
            self.unsettled_transactions.len(),
            self.current_height
        );
        impl NeedAnswer<NodeStateQueryResponse> for NodeStateQuery {}
        let mut node_state_server = self
            .bus
            .create_server::<NodeStateQuery, NodeStateQueryResponse>()
            .await;
        let mut event_receiver = self.bus.receiver::<ConsensusEvent>().await;

        loop {
            select! {
                Ok(cmd) = event_receiver.recv() => {
                    self.handle_event(cmd);
                }
                Ok(query) = node_state_server.get_query() => {
                    handle_server_query!(node_state_server, query, self, handle_command);
                }
            }
        }
    }
    fn handle_command(
        &mut self,
        command: NodeStateQuery,
    ) -> Result<Option<NodeStateQueryResponse>> {
        match command {
            NodeStateQuery::GetContract { name } => {
                Ok(self
                    .contracts
                    .get(&name)
                    .map(|c| NodeStateQueryResponse::Contract {
                        contract: c.clone(),
                    }))
            }
        }
    }

    fn handle_event(&mut self, event: ConsensusEvent) {
        let res = match event {
            ConsensusEvent::CommitBlock { batch_id: _, block } => {
                info!("New block to handle: {:}", block.hash());
                self.handle_new_block(block).context("handle new block")
            }
        };

        match res {
            Ok(_) => (),
            Err(e) => error!("Error while handling consensus event: {e}"),
        }
    }

    fn handle_new_block(&mut self, block: Block) -> Result<(), Error> {
        self.clear_timeouts(&block.height);
        self.current_height = block.height;
        let txs_count = block.txs.len();

        for tx in block.txs {
            let tx_hash = tx.hash();
            match self.handle_transaction(tx) {
                Ok(_) => info!("Handled tx {tx_hash}"),
                Err(e) => error!("Failed handling tx {tx_hash} with error: {e}"),
            }
        }

        info!("Handled {txs_count} transactions");
        Ok(())
    }

    fn handle_transaction(&mut self, transaction: Transaction) -> Result<(), Error> {
        debug!("Got transaction to handle: {:?}", transaction);

        match transaction.transaction_data {
            crate::model::TransactionData::Blob(tx) => self.handle_blob_tx(tx),
            crate::model::TransactionData::Proof(tx) => self.handle_proof(tx),
            crate::model::TransactionData::RegisterContract(tx) => {
                self.handle_register_contract(tx)
            }
        }
    }

    fn handle_register_contract(&mut self, tx: RegisterContractTransaction) -> Result<(), Error> {
        self.contracts.insert(
            tx.contract_name.clone(),
            Contract {
                name: tx.contract_name,
                program_id: tx.program_id,
                state: tx.state_digest,
            },
        );

        Ok(())
    }

    fn handle_blob_tx(&mut self, tx: BlobTransaction) -> Result<(), Error> {
        let (blob_tx_hash, blobs_hash) = hash_transaction(&tx);

        let blobs: Vec<UnsettledBlobMetadata> = tx
            .blobs
            .iter()
            .map(|blob| UnsettledBlobMetadata {
                contract_name: blob.contract_name.clone(),
                metadata: vec![],
            })
            .collect();

        debug!("Add transaction to state");
        self.unsettled_transactions.add(UnsettledTransaction {
            identity: tx.identity,
            hash: blob_tx_hash.clone(),
            blobs_hash,
            blobs,
        });

        // Update timeouts
        self.timeouts.set(blob_tx_hash, self.current_height + 10); // TODO: Timeout after 10 blocks, make it configurable !

        Ok(())
    }

    fn handle_proof(&mut self, tx: ProofTransaction) -> Result<(), Error> {
        // TODO extract correct verifier
        let verifier: String = "test".to_owned();
        // Verify proof
        let blobs_metadata: Vec<HyleOutput> = verifiers::verify_proof(&tx, &verifier)?;

        // TODO: add diverse verifications ? (without the inital state checks!).
        self.process_verifications(&tx, &blobs_metadata)?;

        // If we arrived here, proof provided is OK and its outputs can now be saved
        self.save_blob_metadata(&tx, blobs_metadata)?;
        let unsettled_transactions = self.unsettled_transactions.clone();

        // Only catch unique unsettled_txs that are next to be settled
        let unique_next_unsettled_txs: HashSet<&UnsettledTransaction> = tx
            .blobs_references
            .iter()
            .filter_map(|blob_ref| {
                unsettled_transactions
                    .is_next_unsettled_tx(&blob_ref.blob_tx_hash)
                    .then(|| unsettled_transactions.get(&blob_ref.blob_tx_hash))
                    .flatten()
            })
            .collect::<HashSet<_>>();

        debug!("Next unsettled txs: {:?}", unique_next_unsettled_txs);
        for unsettled_tx in unique_next_unsettled_txs {
            if self.is_settlement_ready(unsettled_tx) {
                self.settle_tx(unsettled_tx)?;
                // FIXME: Shall we catch failed settlement for settling tx as failed ?
            }
        }
        debug!("Done! Contract states: {:?}", self.contracts);

        Ok(())
    }

    fn clear_timeouts(&mut self, height: &BlockHeight) {
        let dropped = self.timeouts.drop(height);
        for tx in dropped {
            self.unsettled_transactions.remove(&tx);
        }
    }

    fn process_verifications(
        &self,
        tx: &ProofTransaction,
        blobs_metadata: &[HyleOutput],
    ) -> Result<(), Error> {
        // Extract unsettled tx of each blob_ref
        let unsettled_txs: Vec<&UnsettledTransaction> = tx
            .blobs_references
            .iter()
            .map(|blob_ref| self.unsettled_transactions.get(&blob_ref.blob_tx_hash))
            .collect::<Vec<Option<&UnsettledTransaction>>>()
            .sequence()
            .context("At lease 1 tx is either settled or does not exists")?;

        // blob_hash verification
        let extracted_blobs_hash: Vec<BlobsHash> = blobs_metadata
            .iter()
            .map(|hyle_output| BlobsHash::from_concatenated(&hyle_output.blobs))
            .collect();
        let initial_blobs_hash = unsettled_txs
            .iter()
            .map(|tx| tx.blobs_hash.clone())
            .collect::<Vec<BlobsHash>>();

        if extracted_blobs_hash != initial_blobs_hash {
            bail!(
                "Proof blobs hash '{:?}' do not correspond to transaction blobs hash '{:?}'.",
                extracted_blobs_hash,
                initial_blobs_hash
            )
        }

        blobs_metadata
            .iter()
            .enumerate()
            .try_for_each(|(_index, hyle_output)| {
                // Success verification
                if !hyle_output.success {
                    bail!("Contract execution is not a success");
                }
                // Identity verification
                // TODO: uncomment when verifier are implemented
                // if hyle_output.identity != unsettled_txs[index].identity {
                //     bail!("Identity is incorrect");
                // }

                Ok(())
            })
    }

    fn save_blob_metadata(
        &mut self,
        tx: &ProofTransaction,
        blobs_metadata: Vec<HyleOutput>,
    ) -> Result<(), Error> {
        tx.blobs_references
            .iter()
            .enumerate()
            .map(|(proof_blob_key, blob_ref)| {
                self.unsettled_transactions
                    .get_mut(&blob_ref.blob_tx_hash)
                    .map(|unsettled_tx| {
                        unsettled_tx.blobs[blob_ref.blob_index.0 as usize]
                            .metadata
                            .push(blobs_metadata[proof_blob_key].clone());
                    })
                    .context("Tx is either settled or does not exists.")
            })
            .collect::<Vec<Result<(), Error>>>()
            .sequence()
            .map(|_| ()) // transform ok result from Vec<()> to ()
    }

    fn is_settlement_ready(&mut self, unsettled_tx: &UnsettledTransaction) -> bool {
        // Check for each blob if initial state is correct.
        // As tx is next to be settled, remove all metadata with incorrect initial state.
        for unsettled_blob in unsettled_tx.blobs.iter() {
            if unsettled_blob.metadata.is_empty() {
                return false;
            }
            let contract = match self.contracts.get(&unsettled_blob.contract_name) {
                Some(contract) => contract,
                None => {
                    warn!(
                        "Tx: {}: No contract '{}' found when checking for settlement",
                        unsettled_tx.hash, unsettled_blob.contract_name
                    );
                    return false;
                } // No contract found for this blob
            };

            let has_one_valid_initial_state = unsettled_blob
                .metadata
                .iter()
                .any(|hyle_output| hyle_output.initial_state == contract.state);

            if !has_one_valid_initial_state {
                info!(
                    "Tx: {}: No initial state match current contract state for contract '{}'",
                    unsettled_tx.hash, unsettled_blob.contract_name
                );
                return false; // No valid metadata found for this blob
            }
        }
        true // All blobs have at lease one valid metadata
    }

    fn settle_tx(&mut self, unsettled_tx: &UnsettledTransaction) -> Result<(), Error> {
        info!("Settle tx {:?}", unsettled_tx.hash);

        for blob in &unsettled_tx.blobs {
            let contract = self
                .contracts
                .get_mut(&blob.contract_name)
                .context(format!(
                    "Contract {} not found when settling transaction",
                    &blob.contract_name
                ))?;

            let next_state = blob
                .metadata
                .iter()
                .find(|hyle_output| hyle_output.initial_state == contract.state)
                .context("No provided proofs are based on the correct initial state")?
                .next_state
                .clone();

            // TODO: chain settlements for all transactions on that contract
            self.update_state_contract(&blob.contract_name, next_state)?;
        }
        // Clean the unsettled tx from the state
        self.unsettled_transactions.remove(&unsettled_tx.hash);
        Ok(())
    }

    fn update_state_contract(
        &mut self,
        contract_name: &ContractName,
        next_state: StateDigest,
    ) -> Result<(), Error> {
        let contract = self.contracts.get_mut(contract_name).context(format!(
            "Contract {} not found when settling",
            contract_name,
        ))?;
        debug!("Update {} contract state: {:?}", contract_name, next_state);
        contract.state = next_state;
        Ok(())
    }
}

impl Default for NodeState {
    fn default() -> Self {
        Self::new(SharedMessageBus::default())
    }
}

// TODO: move it somewhere else ?
fn hash_transaction(tx: &BlobTransaction) -> (TxHash, BlobsHash) {
    (tx.hash(), tx.blobs_hash())
}

#[cfg(test)]
mod test {
    use crate::model::*;

    use super::NodeState;

    fn new_blob(contract: &ContractName) -> Blob {
        Blob {
            contract_name: contract.clone(),
            data: BlobData(vec![0, 1, 2, 3]),
        }
    }

    fn new_tx(transaction_data: TransactionData) -> Transaction {
        Transaction {
            version: 1,
            transaction_data,
            inner: "useless".to_string(),
        }
    }

    fn new_register_contract(name: ContractName) -> Transaction {
        new_tx(TransactionData::RegisterContract(
            RegisterContractTransaction {
                owner: "test".to_string(),
                verifier: "test".to_string(),
                program_id: vec![],
                state_digest: StateDigest(vec![0, 1, 2, 3]),
                contract_name: name,
            },
        ))
    }

    #[test_log::test]
    fn two_proof_for_one_blob_tx() {
        let mut state = NodeState::default();
        let c1 = ContractName("c1".to_string());
        let c2 = ContractName("c2".to_string());

        let register_c1 = new_register_contract(c1.clone());
        let register_c2 = new_register_contract(c2.clone());

        let blob = BlobTransaction {
            identity: Identity("test".to_string()),
            blobs: vec![new_blob(&c1), new_blob(&c2)],
        };
        let blob_tx_hash = blob.hash();
        let blob_tx = new_tx(TransactionData::Blob(blob));

        let proof_c1 = new_tx(TransactionData::Proof(ProofTransaction {
            blobs_references: vec![BlobReference {
                contract_name: c1.clone(),
                blob_tx_hash: blob_tx_hash.clone(),

                blob_index: BlobIndex(0),
            }],
            proof: vec![],
        }));

        let proof_c2 = new_tx(TransactionData::Proof(ProofTransaction {
            blobs_references: vec![BlobReference {
                contract_name: c2.clone(),
                blob_tx_hash,
                blob_index: BlobIndex(1),
            }],
            proof: vec![],
        }));

        state.handle_transaction(register_c1).unwrap();
        state.handle_transaction(register_c2).unwrap();
        state.handle_transaction(blob_tx).unwrap();
        state.handle_transaction(proof_c1).unwrap();
        state.handle_transaction(proof_c2).unwrap();

        assert_eq!(state.contracts.get(&c1).unwrap().state.0, vec![4, 5, 6]);
        assert_eq!(state.contracts.get(&c2).unwrap().state.0, vec![4, 5, 6]);
    }

    #[ignore] // As long as proof verification is mocked, we provide different blobs on same contract
    #[test_log::test]
    fn one_proof_for_two_blobs() {
        let mut state = NodeState::default();
        let c1 = ContractName("c1".to_string());
        let c2 = ContractName("c2".to_string());

        let register_c1 = new_register_contract(c1.clone());
        let register_c2 = new_register_contract(c2.clone());

        let blob_1 = BlobTransaction {
            identity: Identity("test".to_string()),
            blobs: vec![new_blob(&c1), new_blob(&c2)],
        };
        let blob_2 = BlobTransaction {
            identity: Identity("test".to_string()),
            blobs: vec![new_blob(&c1), new_blob(&c2)],
        };
        let blob_tx_hash_1 = blob_1.hash();
        let blob_tx_hash_2 = blob_2.hash();
        let blob_tx_1 = new_tx(TransactionData::Blob(blob_1));
        let blob_tx_2 = new_tx(TransactionData::Blob(blob_2));

        let proof_c1 = new_tx(TransactionData::Proof(ProofTransaction {
            blobs_references: vec![
                BlobReference {
                    contract_name: c1.clone(),
                    blob_tx_hash: blob_tx_hash_1.clone(),
                    blob_index: BlobIndex(0),
                },
                BlobReference {
                    contract_name: c2.clone(),
                    blob_tx_hash: blob_tx_hash_1.clone(),
                    blob_index: BlobIndex(1),
                },
                BlobReference {
                    contract_name: c1.clone(),
                    blob_tx_hash: blob_tx_hash_2.clone(),
                    blob_index: BlobIndex(0),
                },
                BlobReference {
                    contract_name: c2.clone(),
                    blob_tx_hash: blob_tx_hash_2.clone(),
                    blob_index: BlobIndex(1),
                },
            ],
            proof: vec![],
        }));

        state.handle_transaction(register_c1).unwrap();
        state.handle_transaction(register_c2).unwrap();
        state.handle_transaction(blob_tx_1).unwrap();
        state.handle_transaction(blob_tx_2).unwrap();
        state.handle_transaction(proof_c1).unwrap();

        assert_eq!(state.contracts.get(&c1).unwrap().state.0, vec![4, 5, 6]);
        assert_eq!(state.contracts.get(&c2).unwrap().state.0, vec![4, 5, 6]);
    }

    #[test_log::test]
    fn one_proof_for_two_blobs_txs_on_different_contract() {
        let mut state = NodeState::default();
        let c1 = ContractName("c1".to_string());
        let c2 = ContractName("c2".to_string());
        let c3 = ContractName("c3".to_string());
        let c4 = ContractName("c4".to_string());

        let register_c1 = new_register_contract(c1.clone());
        let register_c2 = new_register_contract(c2.clone());
        let register_c3 = new_register_contract(c3.clone());
        let register_c4 = new_register_contract(c4.clone());

        let blob_1 = BlobTransaction {
            identity: Identity("test1".to_string()),
            blobs: vec![new_blob(&c1), new_blob(&c2)],
        };
        let blob_2 = BlobTransaction {
            identity: Identity("test2".to_string()),
            blobs: vec![new_blob(&c3), new_blob(&c4)],
        };
        let blob_tx_hash_1 = blob_1.hash();
        let blob_tx_hash_2 = blob_2.hash();
        let blob_tx_1 = new_tx(TransactionData::Blob(blob_1));
        let blob_tx_2 = new_tx(TransactionData::Blob(blob_2));

        let proof_c1 = new_tx(TransactionData::Proof(ProofTransaction {
            blobs_references: vec![
                BlobReference {
                    contract_name: c1.clone(),
                    blob_tx_hash: blob_tx_hash_1.clone(),
                    blob_index: BlobIndex(0),
                },
                BlobReference {
                    contract_name: c2.clone(),
                    blob_tx_hash: blob_tx_hash_1.clone(),
                    blob_index: BlobIndex(1),
                },
                BlobReference {
                    contract_name: c3.clone(),
                    blob_tx_hash: blob_tx_hash_2.clone(),
                    blob_index: BlobIndex(0),
                },
                BlobReference {
                    contract_name: c4.clone(),
                    blob_tx_hash: blob_tx_hash_2.clone(),
                    blob_index: BlobIndex(1),
                },
            ],
            proof: vec![],
        }));

        state.handle_transaction(register_c1).unwrap();
        state.handle_transaction(register_c2).unwrap();
        state.handle_transaction(register_c3).unwrap();
        state.handle_transaction(register_c4).unwrap();
        state.handle_transaction(blob_tx_1).unwrap();
        state.handle_transaction(blob_tx_2).unwrap();
        state.handle_transaction(proof_c1).unwrap();

        assert_eq!(state.contracts.get(&c1).unwrap().state.0, vec![4, 5, 6]);
        assert_eq!(state.contracts.get(&c2).unwrap().state.0, vec![4, 5, 6]);
        assert_eq!(state.contracts.get(&c3).unwrap().state.0, vec![4, 5, 6]);
        assert_eq!(state.contracts.get(&c4).unwrap().state.0, vec![4, 5, 6]);
    }

    #[test_log::test]
    fn two_proof_for_same_blob() {
        let mut state = NodeState::default();
        let c1 = ContractName("c1".to_string());
        let c2 = ContractName("c2".to_string());

        let register_c1 = new_register_contract(c1.clone());
        let register_c2 = new_register_contract(c2.clone());

        let blob = BlobTransaction {
            identity: Identity("test".to_string()),
            blobs: vec![new_blob(&c1), new_blob(&c2)],
        };
        let blob_tx_hash = blob.hash();
        let blob_tx = new_tx(TransactionData::Blob(blob));

        let proof_c1 = new_tx(TransactionData::Proof(ProofTransaction {
            blobs_references: vec![BlobReference {
                contract_name: c1.clone(),
                blob_tx_hash: blob_tx_hash.clone(),
                blob_index: BlobIndex(0),
            }],
            proof: vec![1],
        }));

        let proof_c1_bis = new_tx(TransactionData::Proof(ProofTransaction {
            blobs_references: vec![BlobReference {
                contract_name: c1.clone(),
                blob_tx_hash: blob_tx_hash.clone(),
                blob_index: BlobIndex(0),
            }],
            proof: vec![2],
        }));

        state.handle_transaction(register_c1).unwrap();
        state.handle_transaction(register_c2).unwrap();
        state.handle_transaction(blob_tx).unwrap();
        state.handle_transaction(proof_c1).unwrap();
        state.handle_transaction(proof_c1_bis).unwrap();
        assert_eq!(
            state
                .unsettled_transactions
                .get(&blob_tx_hash)
                .unwrap()
                .blobs[0]
                .metadata
                .len(),
            2
        );
        // Check that we did not settled
        assert_eq!(state.contracts.get(&c1).unwrap().state.0, vec![0, 1, 2, 3]);
        assert_eq!(state.contracts.get(&c2).unwrap().state.0, vec![0, 1, 2, 3]);
    }
}<|MERGE_RESOLUTION|>--- conflicted
+++ resolved
@@ -19,11 +19,7 @@
 use ordered_tx_map::OrderedTxMap;
 use std::collections::{HashMap, HashSet};
 use tokio::select;
-<<<<<<< HEAD
 use tracing::{debug, error, info, warn};
-=======
-use tracing::{debug, error, field::debug, info, warn};
->>>>>>> 89c1f8e9
 
 pub mod model;
 mod ordered_tx_map;
