<<<<<<< HEAD
use std::collections::HashMap;

use anyhow::{bail, Context, Error, Result};
use ordered_tx_map::OrderedTxMap;
use tracing::{debug, error, info};

=======
>>>>>>> 022f2333
use crate::{
    bus::SharedMessageBus,
    consensus::ConsensusEvent,
    model::{
        BlobReference, BlobTransaction, BlobsHash, Block, BlockHeight, ContractName, Hashable,
        Identity, ProofTransaction, RegisterContractTransaction, StateDigest, Transaction, TxHash,
    },
    utils::{
        conf::Conf,
        vec_utils::{SequenceOption, SequenceResult},
    },
};
use anyhow::{bail, Context, Error, Result};
use model::{Contract, Timeouts, UnsettledBlobDetail, UnsettledTransaction, VerificationStatus};
use ordered_tx_map::OrderedTxMap;
use std::collections::HashMap;
use tracing::{debug, info};

mod model;
mod ordered_tx_map;

#[derive(Default, Debug, Clone)]
pub struct NodeState {
    timeouts: Timeouts,
    current_height: BlockHeight,
    contracts: HashMap<ContractName, Contract>,
    unsettled_transactions: OrderedTxMap,
}

impl NodeState {
    pub async fn start(&mut self, bus: SharedMessageBus, _config: &Conf) -> Result<(), Error> {
        info!(
            "Starting NodeState with {} contracts and {} unsettled transactions at height {}",
            self.contracts.len(),
            self.unsettled_transactions.len(),
            self.current_height
        );
        let mut events = bus.receiver::<ConsensusEvent>().await;
        loop {
            if let Ok(msg) = events.recv().await {
                let res = match msg {
                    ConsensusEvent::NewBlock(block) => {
                        info!("New block to handle: {:}", block.hash());
                        self.handle_new_block(block).context("handle new block")
                    }
                };

                match res {
                    Ok(_) => (),
                    Err(e) => error!("Error while handling consensus event: {e}"),
                }
            }
        }
    }

    pub fn handle_new_block(&mut self, block: Block) -> Result<(), Error> {
        self.clear_timeouts(&block.height);
        self.current_height = block.height;
        let txs_count = block.txs.len();

        for tx in block.txs {
            let tx_hash = tx.hash();
            match self.handle_transaction(tx) {
                Ok(_) => info!("Handled tx {tx_hash}"),
                Err(e) => error!("Failed handling tx {tx_hash} with error: {e}"),
            }
        }

        info!("Handled {txs_count} transactions");
        Ok(())
    }

    fn handle_transaction(&mut self, transaction: Transaction) -> Result<(), Error> {
        debug!("Got transaction to handle: {:?}", transaction);

        match transaction.transaction_data {
            crate::model::TransactionData::Blob(tx) => self.handle_blob_tx(tx),
            crate::model::TransactionData::Proof(tx) => self.handle_proof(tx),
            crate::model::TransactionData::RegisterContract(tx) => {
                self.handle_register_contract(tx)
            }
        }
    }

    fn handle_register_contract(&mut self, tx: RegisterContractTransaction) -> Result<(), Error> {
        self.contracts.insert(
            tx.contract_name.clone(),
            Contract {
                name: tx.contract_name,
                program_id: tx.program_id,
                state: tx.state_digest,
            },
        );

        Ok(())
    }

    fn handle_blob_tx(&mut self, tx: BlobTransaction) -> Result<(), Error> {
        let (blob_tx_hash, blobs_hash) = hash_transaction(&tx);

        let blobs: Vec<UnsettledBlobDetail> = tx
            .blobs
            .iter()
            .map(|blob| UnsettledBlobDetail {
                contract_name: blob.contract_name.clone(),
                verification_status: VerificationStatus::WaitingProof,
            })
            .collect();

        debug!("Add transaction to state");
        self.unsettled_transactions.add(UnsettledTransaction {
            identity: tx.identity,
            hash: blob_tx_hash.clone(),
            blobs_hash,
            blobs,
        });

        // Update timeouts
        self.timeouts.set(blob_tx_hash, self.current_height + 10); // TODO: Timeout after 10 blocks, make it configurable !

        Ok(())
    }

    fn handle_proof(&mut self, tx: ProofTransaction) -> Result<(), Error> {
        // Diverse verifications
        let unsettled_tx: Vec<&UnsettledTransaction> = tx
            .blobs_references
            .iter()
            .map(|blob_ref| self.unsettled_transactions.get(&blob_ref.blob_tx_hash))
            .collect::<Vec<Option<&UnsettledTransaction>>>()
            .sequence()
            .context("At lease 1 tx is either settled or does not exists")?;

        // Verify proof
        let blobs_detail = Self::verify_proof(&tx)?;

        // hash payloads
        let extracted_blobs_hash = Self::extract_blobs_hash(&blobs_detail)?;

        let initial_blobs_hash = unsettled_tx
            .iter()
            .map(|tx| tx.blobs_hash.clone())
            .collect::<Vec<BlobsHash>>();
        // some verifications
        if extracted_blobs_hash != initial_blobs_hash {
            bail!(
                "Proof blobs hash '{:?}' do not correspond to transaction blobs hash '{:?}'.",
                extracted_blobs_hash,
                initial_blobs_hash
            )
        }

        self.save_blob_details(&tx, blobs_detail)?;

        tx.blobs_references
            .iter()
            .map(|blob_ref| {
                let is_next_to_settle = self
                    .unsettled_transactions
                    .is_next_unsettled_tx(&blob_ref.blob_tx_hash, &blob_ref.contract_name);

                // check if tx can be settled
                if is_next_to_settle && self.is_ready_for_settlement(&blob_ref.blob_tx_hash) {
                    // settle tx
                    return self.settle_tx(blob_ref);
                }
                Ok(())
            })
            .collect::<Vec<Result<(), Error>>>()
            .sequence()
            .map(|_| ())?;

        debug!("Done {:?}", self);

        Ok(())
    }

    fn clear_timeouts(&mut self, height: &BlockHeight) {
        let dropped = self.timeouts.drop(height);
        for tx in dropped {
            self.unsettled_transactions.remove(&tx);
        }
    }

    fn save_blob_details(
        &mut self,
        tx: &ProofTransaction,
        blobs_detail: Vec<UnsettledBlobDetail>,
    ) -> Result<(), Error> {
        tx.blobs_references
            .iter()
            .enumerate()
            .map(|(proof_blob_key, blob_ref)| {
                self.unsettled_transactions
                    .get_mut(&blob_ref.blob_tx_hash)
                    .map(|unsettled_tx| {
                        unsettled_tx.blobs[blob_ref.blob_index.0 as usize] =
                            blobs_detail[proof_blob_key].clone();
                    })
                    .context("Tx is either settled or does not exists.")
            })
            .collect::<Vec<Result<(), Error>>>()
            .sequence()
            .map(|_| ()) // transform ok result from Vec<()> to ()
    }

    fn is_ready_for_settlement(&self, tx_hash: &TxHash) -> bool {
        let tx = match self.unsettled_transactions.get(tx_hash) {
            Some(tx) => tx,
            None => {
                return false;
            }
        };

        tx.blobs
            .iter()
            .all(|blob| blob.verification_status.is_success())
    }

    fn verify_proof(tx: &ProofTransaction) -> Result<Vec<UnsettledBlobDetail>, Error> {
        // TODO real implementation
        Ok(tx
            .blobs_references
            .iter()
            .map(|blob_ref| UnsettledBlobDetail {
                contract_name: blob_ref.contract_name.clone(),
                verification_status: VerificationStatus::Success(model::HyleOutput {
                    version: 1,
                    initial_state: StateDigest(vec![0, 1, 2, 3]),
                    next_state: StateDigest(vec![4, 5, 6]),
                    identity: Identity("test".to_string()),
                    tx_hash: blob_ref.blob_tx_hash.clone(),
                    index: blob_ref.blob_index.clone(),
                    blobs: vec![0, 1, 2, 3, 0, 1, 2, 3],
                    success: true,
                }),
            })
            .collect())
    }

    fn extract_blobs_hash(blobs: &[UnsettledBlobDetail]) -> Result<Vec<BlobsHash>, Error> {
        blobs
            .iter()
            .map(|blob| match &blob.verification_status {
                VerificationStatus::Success(hyle_output) => {
                    Ok(BlobsHash::from_concatenated(&hyle_output.blobs))
                }
                _ => {
                    bail!("Blob details if not success, cannot extract blobs hash!");
                }
            })
            .collect()
    }

    // TODO rewrite this function and update_state_contract to avoid re-query of unsettled_tx
    fn settle_tx(&mut self, blob_ref: &BlobReference) -> Result<(), Error> {
        info!("Settle tx {:?}", blob_ref);
        let unsettled_tx = match self.unsettled_transactions.get(&blob_ref.blob_tx_hash) {
            Some(tx) => tx,
            None => bail!("Tx to settle not found!"),
        };
        let contracts = unsettled_tx
            .blobs
            .iter()
            .map(|b| b.contract_name.clone())
            .collect::<Vec<ContractName>>();

        for contract_name in &contracts {
            self.update_state_contract(contract_name, &blob_ref.blob_tx_hash)?;
        }

        Ok(())
    }

    fn update_state_contract(
        &mut self,
        contract_name: &ContractName,
        tx: &TxHash,
    ) -> Result<(), Error> {
        let unsettled_tx = match self.unsettled_transactions.get(tx) {
            Some(tx) => tx,
            None => bail!("Tx to settle not found!"),
        };

        let contract = self.contracts.get_mut(contract_name).with_context(|| {
            format!(
                "Contract {} not found when settling transaction {}",
                contract_name, tx,
            )
        })?;

        let blob_detail = unsettled_tx
            .blobs
            .iter()
            .find(|b| b.contract_name == *contract_name)
            .with_context(|| {
                format!(
                    "Blob not found for contract {} on transaction to settle: {}",
                    contract_name, tx
                )
            })?;

        match &blob_detail.verification_status {
            VerificationStatus::Success(hyle_output) => {
                debug!("Update contract state: {:?}", hyle_output.next_state);
                contract.state = hyle_output.next_state.clone();
            }
            _ => {
                bail!("Blob detail is not success, tx is not settled!")
            }
        }
        Ok(())
    }
}

// TODO: move it somewhere else ?
fn hash_transaction(tx: &BlobTransaction) -> (TxHash, BlobsHash) {
    (tx.hash(), tx.blobs_hash())
}

#[cfg(test)]
mod test {
    use crate::model::*;

    use super::NodeState;

    fn new_blob(contract: &ContractName) -> Blob {
        Blob {
            contract_name: contract.clone(),
            data: BlobData(vec![0, 1, 2, 3]),
        }
    }

    fn new_tx(transaction_data: TransactionData) -> Transaction {
        Transaction {
            version: 1,
            transaction_data,
            inner: "useless".to_string(),
        }
    }

    fn new_register_contract(name: ContractName) -> Transaction {
        new_tx(TransactionData::RegisterContract(
            RegisterContractTransaction {
                owner: "test".to_string(),
                verifier: "test".to_string(),
                program_id: vec![],
                state_digest: StateDigest(vec![]),
                contract_name: name,
            },
        ))
    }

    #[test_log::test]
    fn two_proof_for_one_blob_tx() {
        let mut state = NodeState::default();
        let c1 = ContractName("c1".to_string());
        let c2 = ContractName("c2".to_string());

        let register_c1 = new_register_contract(c1.clone());
        let register_c2 = new_register_contract(c2.clone());

        let blob = BlobTransaction {
            identity: Identity("test".to_string()),
            blobs: vec![new_blob(&c1), new_blob(&c2)],
        };
        let blob_tx_hash = blob.hash();
        let blob_tx = new_tx(TransactionData::Blob(blob));

        let proof_c1 = new_tx(TransactionData::Proof(ProofTransaction {
            blobs_references: vec![BlobReference {
                contract_name: c1.clone(),
                blob_tx_hash: blob_tx_hash.clone(),

                blob_index: BlobIndex(0),
            }],
            proof: vec![],
        }));

        let proof_c2 = new_tx(TransactionData::Proof(ProofTransaction {
            blobs_references: vec![BlobReference {
                contract_name: c2.clone(),
                blob_tx_hash,
                blob_index: BlobIndex(1),
            }],
            proof: vec![],
        }));

        state.handle_transaction(register_c1).unwrap();
        state.handle_transaction(register_c2).unwrap();
        state.handle_transaction(blob_tx).unwrap();
        state.handle_transaction(proof_c1).unwrap();
        state.handle_transaction(proof_c2).unwrap();

        assert_eq!(state.contracts.get(&c1).unwrap().state.0, vec![4, 5, 6]);
        assert_eq!(state.contracts.get(&c2).unwrap().state.0, vec![4, 5, 6]);
    }

    #[test_log::test]
    fn one_proof_for_two_blobs() {
        let mut state = NodeState::default();
        let c1 = ContractName("c1".to_string());
        let c2 = ContractName("c2".to_string());

        let register_c1 = new_register_contract(c1.clone());
        let register_c2 = new_register_contract(c2.clone());

        let blob_1 = BlobTransaction {
            identity: Identity("test".to_string()),
            blobs: vec![new_blob(&c1), new_blob(&c2)],
        };
        let blob_2 = BlobTransaction {
            identity: Identity("test".to_string()),
            blobs: vec![new_blob(&c1), new_blob(&c2)],
        };
        let blob_tx_hash_1 = blob_1.hash();
        let blob_tx_hash_2 = blob_2.hash();
        let blob_tx_1 = new_tx(TransactionData::Blob(blob_1));
        let blob_tx_2 = new_tx(TransactionData::Blob(blob_2));

        let proof_c1 = new_tx(TransactionData::Proof(ProofTransaction {
            blobs_references: vec![
                BlobReference {
                    contract_name: c1.clone(),
                    blob_tx_hash: blob_tx_hash_1.clone(),
                    blob_index: BlobIndex(0),
                },
                BlobReference {
                    contract_name: c2.clone(),
                    blob_tx_hash: blob_tx_hash_1.clone(),
                    blob_index: BlobIndex(1),
                },
                BlobReference {
                    contract_name: c1.clone(),
                    blob_tx_hash: blob_tx_hash_2.clone(),
                    blob_index: BlobIndex(0),
                },
                BlobReference {
                    contract_name: c2.clone(),
                    blob_tx_hash: blob_tx_hash_2.clone(),
                    blob_index: BlobIndex(1),
                },
            ],
            proof: vec![],
        }));

        state.handle_transaction(register_c1).unwrap();
        state.handle_transaction(register_c2).unwrap();
        state.handle_transaction(blob_tx_1).unwrap();
        state.handle_transaction(blob_tx_2).unwrap();
        state.handle_transaction(proof_c1).unwrap();

        assert_eq!(state.contracts.get(&c1).unwrap().state.0, vec![4, 5, 6]);
        assert_eq!(state.contracts.get(&c2).unwrap().state.0, vec![4, 5, 6]);
    }
}<|MERGE_RESOLUTION|>--- conflicted
+++ resolved
@@ -1,12 +1,3 @@
-<<<<<<< HEAD
-use std::collections::HashMap;
-
-use anyhow::{bail, Context, Error, Result};
-use ordered_tx_map::OrderedTxMap;
-use tracing::{debug, error, info};
-
-=======
->>>>>>> 022f2333
 use crate::{
     bus::SharedMessageBus,
     consensus::ConsensusEvent,
@@ -15,7 +6,7 @@
         Identity, ProofTransaction, RegisterContractTransaction, StateDigest, Transaction, TxHash,
     },
     utils::{
-        conf::Conf,
+        conf::SharedConf,
         vec_utils::{SequenceOption, SequenceResult},
     },
 };
@@ -23,7 +14,7 @@
 use model::{Contract, Timeouts, UnsettledBlobDetail, UnsettledTransaction, VerificationStatus};
 use ordered_tx_map::OrderedTxMap;
 use std::collections::HashMap;
-use tracing::{debug, info};
+use tracing::{debug, error, info};
 
 mod model;
 mod ordered_tx_map;
@@ -37,7 +28,7 @@
 }
 
 impl NodeState {
-    pub async fn start(&mut self, bus: SharedMessageBus, _config: &Conf) -> Result<(), Error> {
+    pub async fn start(&mut self, bus: SharedMessageBus, _config: SharedConf) -> Result<(), Error> {
         info!(
             "Starting NodeState with {} contracts and {} unsettled transactions at height {}",
             self.contracts.len(),
