--- conflicted
+++ resolved
@@ -1,27 +1,16 @@
 //! Networking layer
 
 use crate::{
-<<<<<<< HEAD
-    bus::{BusClientSender, BusMessage}, log_warn, mempool::MempoolNetMessage, model::SharedRunContext, module_handle_messages, node_state::module::NodeStateEvent, utils::{
-        conf::SharedConf,
-        modules::{module_bus_client, Module},
-    }
+    bus::BusClientSender, mempool::MempoolNetMessage, model::SharedRunContext,
+    utils::conf::SharedConf,
 };
 use anyhow::{Context, Error, Result};
 use hyle_crypto::SharedBlstCrypto;
-use hyle_model::{BlockHeight, ConsensusNetMessage, SignedByValidator, ValidatorPublicKey};
-=======
-    bus::BusClientSender, mempool::MempoolNetMessage, model::SharedRunContext,
-    utils::conf::SharedConf,
-};
-use anyhow::{Context, Error, Result};
-use hyle_crypto::SharedBlstCrypto;
-use hyle_model::{ConsensusNetMessage, SignedByValidator, ValidatorPublicKey};
+use hyle_model::{BlockHeight, ConsensusNetMessage, NodeStateEvent, SignedByValidator, ValidatorPublicKey};
 use hyle_modules::{
     log_warn, module_handle_messages,
     modules::{module_bus_client, Module},
 };
->>>>>>> e55e91e7
 use hyle_net::tcp::{
     p2p_server::{P2PServer, P2PServerEvent},
     Canal,
