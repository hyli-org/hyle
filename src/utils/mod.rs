//! Utilities.

pub mod conf;
pub mod crypto;
pub mod logger;
pub mod modules;
<<<<<<< HEAD
pub mod serde;
=======
pub mod static_type_map;
>>>>>>> 71b35462
pub mod vec_utils;<|MERGE_RESOLUTION|>--- conflicted
+++ resolved
@@ -4,9 +4,6 @@
 pub mod crypto;
 pub mod logger;
 pub mod modules;
-<<<<<<< HEAD
 pub mod serde;
-=======
 pub mod static_type_map;
->>>>>>> 71b35462
 pub mod vec_utils;