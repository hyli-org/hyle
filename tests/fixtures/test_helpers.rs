use assert_cmd::prelude::*;
use client_sdk::transaction_builder::{BuildResult, TransactionBuilder};
use hyle::{
    genesis::States,
    model::{BlobTransaction, ProofData},
<<<<<<< HEAD
    rest::client::ApiHttpClient,
=======
    rest::client::NodeApiHttpClient,
    tools::transactions_builder::{BuildResult, States, TransactionBuilder},
>>>>>>> 0262592c
    utils::conf::{Conf, Consensus},
};
use rand::Rng;
use std::time::Duration;
use tempfile::TempDir;
use tokio::process::{Child, Command};
use tokio::{io::AsyncBufReadExt, time::timeout};
use tracing::info;

pub struct ConfMaker {
    i: u32,
    random_port: u32,
    pub default: Conf,
}

impl ConfMaker {
    pub fn build(&mut self, prefix: &str) -> Conf {
        self.i += 1;
        Conf {
            id: if prefix == "single-node" {
                prefix.into()
            } else {
                format!("{}-{}", prefix, self.i)
            },
            host: format!("localhost:{}", self.random_port + self.i),
            da_address: format!("localhost:{}", self.random_port + 1000 + self.i),
            rest: format!("localhost:{}", self.random_port + 2000 + self.i),
            ..self.default.clone()
        }
    }
}

impl Default for ConfMaker {
    fn default() -> Self {
        let mut default = Conf::new(None, None, None).unwrap();
        let mut rng = rand::thread_rng();
        let random_port: u32 = rng.gen_range(1024..(65536 - 3000));
        default.single_node = Some(false);
        default.host = format!("localhost:{}", random_port);
        default.da_address = format!("localhost:{}", random_port + 1000);
        default.rest = format!("localhost:{}", random_port + 2000);
        default.run_indexer = false; // disable indexer by default to avoid needed PG
        default.log_format = "node".to_string(); // Activate node name in logs for convenience in tests.
        info!("Default conf: {:?}", default);
        default.consensus = Consensus {
            slot_duration: 1,
            genesis_stakers: {
                let mut stakers = std::collections::HashMap::new();
                stakers.insert("node-1".to_owned(), 100);
                stakers.insert("node-2".to_owned(), 100);
                stakers
            },
        };
        info!("Default conf: {:?}", default);
        Self {
            i: 0,
            random_port,
            default,
        }
    }
}

enum TestProcessState {
    Command(Command),
    Child(Child),
}

pub struct TestProcess {
    pub conf: Conf,
    #[allow(dead_code)]
    pub dir: TempDir,
    state: TestProcessState,

    stdout: Option<tokio::task::JoinHandle<anyhow::Result<()>>>,
    stderr: Option<tokio::task::JoinHandle<anyhow::Result<()>>>,
}

async fn stream_output<R: tokio::io::AsyncRead + Unpin>(output: R) -> anyhow::Result<()> {
    let mut reader = tokio::io::BufReader::new(output).lines();
    while let Some(line) = reader.next_line().await? {
        println!("{}", line);
    }
    Ok(())
}
impl TestProcess {
    pub fn new(command: &str, mut conf: Conf) -> Self {
        info!("🚀 Starting process with conf: {:?}", conf);
        let mut cargo_bin: Command = std::process::Command::cargo_bin(command).unwrap().into();

        // Create a temporary directory for the node
        let tmpdir = tempfile::Builder::new().prefix("hyle").tempdir().unwrap();
        let cmd = cargo_bin.current_dir(&tmpdir);
        cmd.kill_on_drop(true);
        cmd.stdout(std::process::Stdio::piped());
        cmd.stderr(std::process::Stdio::piped());

        conf.data_directory = tmpdir.path().to_path_buf();
        // Serialize the configuration to a file
        let conf_file = tmpdir.path().join("config.ron");
        ron::ser::to_writer(std::fs::File::create(&conf_file).unwrap(), &conf).unwrap();

        cmd.env("RISC0_DEV_MODE", "1");
        Self {
            conf,
            dir: tmpdir,
            state: TestProcessState::Command(cargo_bin),
            stdout: None,
            stderr: None,
        }
    }

    #[allow(dead_code)]
    pub fn log(mut self, level: &str) -> Self {
        if let TestProcessState::Command(cmd) = &mut self.state {
            cmd.env("RUST_LOG", level);
        };
        self
    }

    pub fn start(mut self) -> Self {
        self.state = match &mut self.state {
            TestProcessState::Command(cmd) => {
                println!("Starting process: {:?}", cmd);
                TestProcessState::Child(cmd.spawn().unwrap())
            }
            TestProcessState::Child(child) => {
                panic!("Process already started: {:?}", child.id());
            }
        };
        if let TestProcessState::Child(child) = &mut self.state {
            let stdout = child.stdout.take().expect("Failed to capture stdout");
            let stderr = child.stderr.take().expect("Failed to capture stderr");

            self.stdout = Some(tokio::task::spawn(stream_output(stdout)));
            self.stderr = Some(tokio::task::spawn(stream_output(stderr)));
        }
        self
    }
}
pub async fn wait_height(client: &NodeApiHttpClient, heights: u64) -> anyhow::Result<()> {
    wait_height_timeout(client, heights, 30).await
}

pub async fn wait_height_timeout(
    client: &NodeApiHttpClient,
    heights: u64,
    timeout_duration: u64,
) -> anyhow::Result<()> {
    timeout(Duration::from_secs(timeout_duration), async {
        loop {
            if let Ok(mut current_height) = client.get_block_height().await {
                let target_height = current_height + heights;
                while current_height.0 < target_height.0 {
                    info!(
                        "⏰ Waiting for height {} to be reached. Current is {}",
                        target_height, current_height
                    );
                    tokio::time::sleep(Duration::from_millis(250)).await;
                    current_height = client.get_block_height().await?;
                }
                return anyhow::Ok(());
            } else {
                info!("⏰ Waiting for node to be ready");
                tokio::time::sleep(Duration::from_millis(500)).await;
            }
        }
    })
    .await
    .map_err(|e| anyhow::anyhow!("Timeout reached while waiting for height: {e}"))?
}

#[allow(dead_code)]
pub async fn send_transaction(
    client: &NodeApiHttpClient,
    mut transaction: TransactionBuilder,
    states: &mut States,
) {
    let BuildResult {
        identity, blobs, ..
    } = transaction.build(states).unwrap();

    let blob_tx_hash = client
        .send_tx_blob(&BlobTransaction { identity, blobs })
        .await
        .unwrap();

    for (proof, contract_name) in transaction.iter_prove() {
        let proof: ProofData = proof.await.unwrap();
        client
            .send_tx_proof(&hyle::model::ProofTransaction {
                tx_hashes: vec![blob_tx_hash.clone()],
                proof,
                contract_name,
            })
            .await
            .unwrap();
    }
}<|MERGE_RESOLUTION|>--- conflicted
+++ resolved
@@ -3,12 +3,7 @@
 use hyle::{
     genesis::States,
     model::{BlobTransaction, ProofData},
-<<<<<<< HEAD
-    rest::client::ApiHttpClient,
-=======
     rest::client::NodeApiHttpClient,
-    tools::transactions_builder::{BuildResult, States, TransactionBuilder},
->>>>>>> 0262592c
     utils::conf::{Conf, Consensus},
 };
 use rand::Rng;
